--- conflicted
+++ resolved
@@ -42,20 +42,16 @@
             RequestHandler.Url.Segments.ShouldBe(new[] {"/", "bar/", "bar1"});
         }
 
-<<<<<<< HEAD
-        static class RequestHandler
-=======
         [Test]
         public void Should_not_throw_exception_when_name_is_null()
         {
-            var client = new RestClient(BASE_URL + "{foo}/").AddDefaultParameter("foo", "bar", ParameterType.UrlSegment);
+            var client = new RestClient(_server.Url + "{foo}/").AddDefaultParameter("foo", "bar", ParameterType.UrlSegment);
             var request = new RestRequest("{foo1}").AddParameter(null, "value", ParameterType.RequestBody);
 
             client.Execute(request);
         }
 
-        private static class RequestHandler
->>>>>>> 098816e5
+        static class RequestHandler
         {
             public static Uri Url { get; private set; }
 
