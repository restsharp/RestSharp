﻿using System;
using System.IO.Compression;
using System.Net;
using RestSharp.IntegrationTests.Helpers;
using Xunit;

namespace RestSharp.IntegrationTests
{
<<<<<<< HEAD
    public class CompressionTests
    {
        [Fact]
        public void Can_Handle_Gzip_Compressed_Content()
        {
            const string baseUrl = "http://localhost:8888/";
=======
	public class CompressionTests
	{
		[Fact]
		public void Can_Handle_Gzip_Compressed_Content()
		{
			Uri baseUrl = new Uri("http://localhost:8080/");
			using(SimpleServer.Create(baseUrl.AbsoluteUri, GzipEchoValue("This is some gzipped content")))
			{
				var client = new RestClient(baseUrl);
				var request = new RestRequest("");
				var response = client.Execute(request);
>>>>>>> c8547c69

            using (SimpleServer.Create(baseUrl, GzipEchoValue("This is some gzipped content")))
            {
                var client = new RestClient(baseUrl);
                var request = new RestRequest("");
                var response = client.Execute(request);

<<<<<<< HEAD
                Assert.Equal("This is some gzipped content", response.Content);
            }
        }
=======
		[Fact]
		public void Can_Handle_Deflate_Compressed_Content()
		{
			Uri baseUrl = new Uri("http://localhost:8080/");
			using(SimpleServer.Create(baseUrl.AbsoluteUri, DeflateEchoValue("This is some deflated content")))
			{
				var client = new RestClient(baseUrl);
				var request = new RestRequest("");
				var response = client.Execute(request);
>>>>>>> c8547c69

        [Fact]
        public void Can_Handle_Deflate_Compressed_Content()
        {
            const string baseUrl = "http://localhost:8888/";

<<<<<<< HEAD
            using (SimpleServer.Create(baseUrl, DeflateEchoValue("This is some deflated content")))
            {
                var client = new RestClient(baseUrl);
                var request = new RestRequest("");
                var response = client.Execute(request);
=======
		[Fact]
		public void Can_Handle_Uncompressed_Content()
		{
			Uri baseUrl = new Uri("http://localhost:8080/");
			using(SimpleServer.Create(baseUrl.AbsoluteUri, Handlers.EchoValue("This is some sample content")))
			{
				var client = new RestClient(baseUrl);
				var request = new RestRequest("");
				var response = client.Execute(request);
>>>>>>> c8547c69

                Assert.Equal("This is some deflated content", response.Content);
            }
        }

        [Fact]
        public void Can_Handle_Uncompressed_Content()
        {
            const string baseUrl = "http://localhost:8888/";

            using (SimpleServer.Create(baseUrl, Handlers.EchoValue("This is some sample content")))
            {
                var client = new RestClient(baseUrl);
                var request = new RestRequest("");
                var response = client.Execute(request);

                Assert.Equal("This is some sample content", response.Content);
            }
        }

        static Action<HttpListenerContext> GzipEchoValue(string value)
        {
            return context =>
            {
                context.Response.Headers.Add("Content-encoding", "gzip");

                using (var gzip = new GZipStream(context.Response.OutputStream, CompressionMode.Compress, true))
                {
                    gzip.WriteStringUtf8(value);
                }
            };
        }

        static Action<HttpListenerContext> DeflateEchoValue(string value)
        {
            return context =>
            {
                context.Response.Headers.Add("Content-encoding", "deflate");

                using (var gzip = new DeflateStream(context.Response.OutputStream, CompressionMode.Compress, true))
                {
                    gzip.WriteStringUtf8(value);
                }
            };
        }
    }
}<|MERGE_RESOLUTION|>--- conflicted
+++ resolved
@@ -6,71 +6,33 @@
 
 namespace RestSharp.IntegrationTests
 {
-<<<<<<< HEAD
     public class CompressionTests
     {
         [Fact]
         public void Can_Handle_Gzip_Compressed_Content()
         {
-            const string baseUrl = "http://localhost:8888/";
-=======
-	public class CompressionTests
-	{
-		[Fact]
-		public void Can_Handle_Gzip_Compressed_Content()
-		{
-			Uri baseUrl = new Uri("http://localhost:8080/");
-			using(SimpleServer.Create(baseUrl.AbsoluteUri, GzipEchoValue("This is some gzipped content")))
-			{
-				var client = new RestClient(baseUrl);
-				var request = new RestRequest("");
-				var response = client.Execute(request);
->>>>>>> c8547c69
+            Uri baseUrl = new Uri("http://localhost:8888/");
 
-            using (SimpleServer.Create(baseUrl, GzipEchoValue("This is some gzipped content")))
+            using(SimpleServer.Create(baseUrl.AbsoluteUri, GzipEchoValue("This is some gzipped content")))
             {
                 var client = new RestClient(baseUrl);
                 var request = new RestRequest("");
                 var response = client.Execute(request);
 
-<<<<<<< HEAD
                 Assert.Equal("This is some gzipped content", response.Content);
             }
         }
-=======
-		[Fact]
-		public void Can_Handle_Deflate_Compressed_Content()
-		{
-			Uri baseUrl = new Uri("http://localhost:8080/");
-			using(SimpleServer.Create(baseUrl.AbsoluteUri, DeflateEchoValue("This is some deflated content")))
-			{
-				var client = new RestClient(baseUrl);
-				var request = new RestRequest("");
-				var response = client.Execute(request);
->>>>>>> c8547c69
 
         [Fact]
         public void Can_Handle_Deflate_Compressed_Content()
         {
-            const string baseUrl = "http://localhost:8888/";
+            Uri baseUrl = new Uri("http://localhost:8888/");
 
-<<<<<<< HEAD
-            using (SimpleServer.Create(baseUrl, DeflateEchoValue("This is some deflated content")))
+            using(SimpleServer.Create(baseUrl.AbsoluteUri, DeflateEchoValue("This is some deflated content")))
             {
                 var client = new RestClient(baseUrl);
                 var request = new RestRequest("");
                 var response = client.Execute(request);
-=======
-		[Fact]
-		public void Can_Handle_Uncompressed_Content()
-		{
-			Uri baseUrl = new Uri("http://localhost:8080/");
-			using(SimpleServer.Create(baseUrl.AbsoluteUri, Handlers.EchoValue("This is some sample content")))
-			{
-				var client = new RestClient(baseUrl);
-				var request = new RestRequest("");
-				var response = client.Execute(request);
->>>>>>> c8547c69
 
                 Assert.Equal("This is some deflated content", response.Content);
             }
@@ -79,9 +41,9 @@
         [Fact]
         public void Can_Handle_Uncompressed_Content()
         {
-            const string baseUrl = "http://localhost:8888/";
+            Uri baseUrl = new Uri("http://localhost:8888/");
 
-            using (SimpleServer.Create(baseUrl, Handlers.EchoValue("This is some sample content")))
+            using(SimpleServer.Create(baseUrl.AbsoluteUri, Handlers.EchoValue("This is some sample content")))
             {
                 var client = new RestClient(baseUrl);
                 var request = new RestRequest("");
