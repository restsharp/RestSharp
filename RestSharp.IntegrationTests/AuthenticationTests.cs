--- conflicted
+++ resolved
@@ -9,14 +9,13 @@
 
 namespace RestSharp.IntegrationTests
 {
-<<<<<<< HEAD
     public class AuthenticationTests
     {
         [Fact]
         public void Can_Authenticate_With_Basic_Http_Auth()
         {
-            const string baseUrl = "http://localhost:8888/";
-            using (SimpleServer.Create(baseUrl, UsernamePasswordEchoHandler))
+            Uri baseUrl = new Uri("http://localhost:8888/");
+            using(SimpleServer.Create(baseUrl.AbsoluteUri, UsernamePasswordEchoHandler))
             {
                 var client = new RestClient(baseUrl)
                 {
@@ -40,7 +39,7 @@
         //[Fact]
         public void Can_Authenticate_With_OAuth()
         {
-            var baseUrl = "https://api.twitter.com";
+            var baseUrl = new Uri("https://api.twitter.com");
             var client = new RestClient(baseUrl);
 
             client.Authenticator = OAuth1Authenticator.ForRequestToken(
@@ -146,140 +145,4 @@
 
         //}
     }
-=======
-	public class AuthenticationTests
-	{
-		[Fact]
-		public void Can_Authenticate_With_Basic_Http_Auth()
-		{
-			Uri baseUrl = new Uri("http://localhost:8080/");
-			using(SimpleServer.Create(baseUrl.AbsoluteUri, UsernamePasswordEchoHandler))
-			{
-				var client = new RestClient(baseUrl);
-				client.Authenticator = new HttpBasicAuthenticator("testuser", "testpassword");
-
-				var request = new RestRequest("test");
-				var response = client.Execute(request);
-
-				Assert.Equal("testuser|testpassword", response.Content);
-			}
-		}
-
-		private static void UsernamePasswordEchoHandler(HttpListenerContext context)
-		{
-			var header = context.Request.Headers["Authorization"];
-
-			var parts = Encoding.ASCII.GetString(Convert.FromBase64String(header.Substring("Basic ".Length))).Split(':');
-			context.Response.OutputStream.WriteStringUtf8(string.Join("|", parts));
-		}
-
-		//[Fact]
-		public void Can_Authenticate_With_OAuth()
-		{
-			var baseUrl = new Uri("https://api.twitter.com");
-			var client = new RestClient(baseUrl);
-			client.Authenticator = OAuth1Authenticator.ForRequestToken(
-				"CONSUMER_KEY", "CONSUMER_SECRET"
-				);
-			var request = new RestRequest("oauth/request_token");
-			var response = client.Execute(request);
-
-			Assert.NotNull(response);
-			Assert.Equal(HttpStatusCode.OK, response.StatusCode);
-
-			var qs = HttpUtility.ParseQueryString(response.Content);
-			var oauth_token = qs["oauth_token"];
-			var oauth_token_secret = qs["oauth_token_secret"];
-			Assert.NotNull(oauth_token);
-			Assert.NotNull(oauth_token_secret);
-
-			request = new RestRequest("oauth/authorize?oauth_token=" + oauth_token);
-			var url = client.BuildUri(request).ToString();
-			Process.Start(url);
-
-			var verifier = "123456"; // <-- Breakpoint here (set verifier in debugger)
-			request = new RestRequest("oauth/access_token");
-			client.Authenticator = OAuth1Authenticator.ForAccessToken(
-				"P5QziWtocYmgWAhvlegxw", "jBs07SIxJ0kodeU9QtLEs1W1LRgQb9u5Lc987BA94", oauth_token, oauth_token_secret, verifier
-				);
-			response = client.Execute(request);
-
-			Assert.NotNull(response);
-			Assert.Equal(HttpStatusCode.OK, response.StatusCode);
-
-			qs = HttpUtility.ParseQueryString(response.Content);
-			oauth_token = qs["oauth_token"];
-			oauth_token_secret = qs["oauth_token_secret"];
-			Assert.NotNull(oauth_token);
-			Assert.NotNull(oauth_token_secret);
-
-			request = new RestRequest("account/verify_credentials.xml");
-			client.Authenticator = OAuth1Authenticator.ForProtectedResource(
-				"P5QziWtocYmgWAhvlegxw", "jBs07SIxJ0kodeU9QtLEs1W1LRgQb9u5Lc987BA94", oauth_token, oauth_token_secret
-				);
-
-			response = client.Execute(request);
-
-			Assert.NotNull(response);
-			Assert.Equal(HttpStatusCode.OK, response.StatusCode);
-		}
-
-		//[Fact]
-		//public void Can_Obtain_OAuth_Request_Token()
-		//{
-		//    var baseUrl = "http://term.ie/oauth/example";
-		//    var client = new RestClient(baseUrl);
-		//    client.Authenticator = new OAuthAuthenticator(baseUrl, "key", "secret");
-		//    var request = new RestRequest("request_token.php");
-		//    var response = client.Execute(request);
-
-		//    Assert.NotNull(response);
-		//    Assert.Equal("oauth_token=requestkey&oauth_token_secret=requestsecret", response.Content);
-		//}
-
-		//[Fact]
-		//public void Can_Obtain_OAuth_Access_Token()
-		//{
-		//    var baseUrl = "http://term.ie/oauth/example";
-		//    var client = new RestClient(baseUrl);
-		//    client.Authenticator = new OAuthAuthenticator(baseUrl, "key", "secret", "requestkey", "requestsecret");
-		//    var request = new RestRequest("access_token.php");
-		//    var response = client.Execute(request);
-
-		//    Assert.NotNull(response);
-		//    Assert.Equal("oauth_token=accesskey&oauth_token_secret=accesssecret", response.Content);
-
-		//}
-
-		//[Fact]
-		//public void Can_Make_Authenticated_OAuth_Call_With_Parameters()
-		//{
-		//    var baseUrl = "http://term.ie/oauth/example";
-		//    var client = new RestClient(baseUrl);
-		//    client.Authenticator = new OAuthAuthenticator(baseUrl, "key", "secret", "accesskey", "accesssecret");
-		//    var request = new RestRequest("echo_api.php");
-		//    request.AddParameter("foo", "bar");
-		//    request.AddParameter("fizz", "pop");
-		//    var response = client.Execute(request);
-
-		//    Assert.NotNull(response);
-		//    Assert.Equal("fizz=pop&foo=bar", response.Content);
-		//}
-
-		//[Fact]
-		//public void Can_Make_Authenticated_OAuth_Call()
-		//{
-		//    var baseUrl = "http://term.ie/oauth/example";
-		//    var client = new RestClient(baseUrl);
-		//    client.Authenticator = new OAuthAuthenticator(baseUrl, "key", "secret", "accesskey", "accesssecret");
-		//    var request = new RestRequest("echo_api.php");
-		//    var response = client.Execute(request);
-
-		//    Assert.NotNull(response);
-		//    Assert.Equal(string.Empty, response.Content);
-
-		//}
-
-	}
->>>>>>> c8547c69
 }