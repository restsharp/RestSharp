﻿using System;
using System.Linq;
using System.Net;
using NUnit.Framework;
using RestSharp.IntegrationTests.Helpers;

namespace RestSharp.IntegrationTests
{
    [TestFixture]
    public class StatusCodeTests
    {
        private readonly Uri _baseUrl = new Uri("http://localhost:8888/");
        private SimpleServer _server;
        private RestClient _client;

        [SetUp]
        public void SetupServer()
        {
            _server = SimpleServer.Create(_baseUrl.AbsoluteUri, UrlToStatusCodeHandler);
            _client = new RestClient(_baseUrl);
        }

        [TearDown]
        public void ShutdownServer() => _server.Dispose();

        [Test]
        public void Handles_GET_Request_404_Error()
        {
            RestRequest request = new RestRequest("404");
            IRestResponse response = _client.Execute(request);

            Assert.AreEqual(HttpStatusCode.NotFound, response.StatusCode);
        }

        [Test]
        public void Handles_GET_Request_404_Error_With_Body()
        {
            RestRequest request = new RestRequest("404");

            request.AddBody("This is the body");

            IRestResponse response = _client.Execute(request);

            Assert.AreEqual(HttpStatusCode.NotFound, response.StatusCode);
        }

        private static void UrlToStatusCodeHandler(HttpListenerContext obj)
        {
            obj.Response.StatusCode = int.Parse(obj.Request.Url.Segments.Last());
        }

        [Test]
        public void Handles_Different_Root_Element_On_Http_Error()
        {
            _server.SetHandler(Handlers.Generic<ResponseHandler>());
            RestRequest request = new RestRequest("error")
            {
<<<<<<< HEAD
                RootElement = "Success"
            };

            request.OnBeforeDeserialization =
                resp =>
                {
                    if (resp.StatusCode == HttpStatusCode.BadRequest)
                    {
                        request.RootElement = "Error";
                    }
                };

            IRestResponse<Response> response = _client.Execute<Response>(request);

            Assert.AreEqual(HttpStatusCode.BadRequest, response.StatusCode);
            Assert.AreEqual("Not found!", response.Data.Message);
=======
                RestClient client = new RestClient(baseUrl);
                RestRequest request = new RestRequest("error")
                {
                    RootElement = "Success"
                };

                request.OnBeforeDeserialization = resp =>
                                                  {
                                                      if (resp.StatusCode == HttpStatusCode.BadRequest)
                                                      {
                                                          request.RootElement = "Error";
                                                      }
                                                  };

                IRestResponse<Response> response = client.Execute<Response>(request);

                Assert.AreEqual(HttpStatusCode.BadRequest, response.StatusCode);
                Assert.AreEqual("Not found!", response.Data.Message);
            }
>>>>>>> 304dd3f3
        }

        [Test]
        public void Handles_Default_Root_Element_On_No_Error()
        {
            _server.SetHandler(Handlers.Generic<ResponseHandler>());
            RestRequest request = new RestRequest("success")
            {
                RootElement = "Success"
            };

            request.OnBeforeDeserialization = resp =>
            {
<<<<<<< HEAD
                if (resp.StatusCode == HttpStatusCode.NotFound)
                {
                    request.RootElement = "Error";
                }
            };

            IRestResponse<Response> response = _client.Execute<Response>(request);

            Assert.AreEqual(HttpStatusCode.OK, response.StatusCode);
            Assert.AreEqual("Works!", response.Data.Message);
        }

        [Test]
        [Ignore("Not sure why this hangs")]
        public void Reports_1xx_Status_Code_Success_Accurately()
        {
            RestRequest request = new RestRequest("100");
            IRestResponse response = _client.Execute(request);

            Assert.IsFalse(response.IsSuccessful);
        }

        [Test]
        public void Reports_2xx_Status_Code_Success_Accurately()
        {
            RestRequest request = new RestRequest("204");
            IRestResponse response = _client.Execute(request);

            Assert.IsTrue(response.IsSuccessful);
        }

        [Test]
        public void Reports_3xx_Status_Code_Success_Accurately()
        {
            RestRequest request = new RestRequest("301");
            IRestResponse response = _client.Execute(request);

            Assert.IsFalse(response.IsSuccessful);
        }

        [Test]
        public void Reports_4xx_Status_Code_Success_Accurately()
        {
            RestRequest request = new RestRequest("404");
            IRestResponse response = _client.Execute(request);

            Assert.IsFalse(response.IsSuccessful);
        }

        [Test]
        public void Reports_5xx_Status_Code_Success_Accurately()
        {
            RestRequest request = new RestRequest("503");
            IRestResponse response = _client.Execute(request);

            Assert.IsFalse(response.IsSuccessful);
=======
                RestClient client = new RestClient(baseUrl);
                RestRequest request = new RestRequest("success")
                {
                    RootElement = "Success"
                };

                request.OnBeforeDeserialization = resp =>
                                                  {
                                                      if (resp.StatusCode == HttpStatusCode.NotFound)
                                                      {
                                                          request.RootElement = "Error";
                                                      }
                                                  };

                IRestResponse<Response> response = client.Execute<Response>(request);

                Assert.AreEqual(HttpStatusCode.OK, response.StatusCode);
                Assert.AreEqual("Works!", response.Data.Message);
            }
>>>>>>> 304dd3f3
        }

        [Test]
        public void ContentType_Additional_Information()
        {
            Uri baseUrl = new Uri("http://localhost:8888/");

            using (SimpleServer.Create(baseUrl.AbsoluteUri, Handlers.Generic<ResponseHandler>()))
            {
                RestClient client = new RestClient(baseUrl);
                var request = new RestRequest(Method.POST);
                request.RequestFormat = DataFormat.Json;
                request.AddBody("bodyadsodajjd");
                request.AddHeader("X-RequestDigest", "xrequestdigestasdasd");
                request.AddHeader("Accept", "application/json; odata=verbose");
                request.AddHeader("Content-Type", "application/json; odata=verbose");
                request.Resource = "contenttype_odata";

                IRestResponse<Response> response = client.Execute<Response>(request);

                Assert.AreEqual(HttpStatusCode.OK, response.StatusCode);
            }
        }

    }

    public class ResponseHandler
    {

        private void contenttype_odata(HttpListenerContext context)
        {
            bool hasCorrectHeader = context.Request.Headers["Content-Type"] == "application/json; odata=verbose";
            context.Response.StatusCode = hasCorrectHeader ? 200 : 400;
        }

        private void error(HttpListenerContext context)
        {
            context.Response.StatusCode = 400;
            context.Response.Headers.Add("Content-Type", "application/xml");
            context.Response.OutputStream.WriteStringUtf8(
                @"<?xml version=""1.0"" encoding=""utf-8"" ?>
<Response>
    <Error>
        <Message>Not found!</Message>
    </Error>
</Response>");
        }

        private void errorwithbody(HttpListenerContext context)
        {
            context.Response.StatusCode = 400;
            context.Response.Headers.Add("Content-Type", "application/xml");
            context.Response.OutputStream.WriteStringUtf8(
                @"<?xml version=""1.0"" encoding=""utf-8"" ?>
<Response>
    <Error>
        <Message>Not found!</Message>
    </Error>
</Response>");
        }

        private void success(HttpListenerContext context)
        {
            context.Response.OutputStream.WriteStringUtf8(
                @"<?xml version=""1.0"" encoding=""utf-8"" ?>
<Response>
    <Success>
        <Message>Works!</Message>
    </Success>
</Response>");
        }
    }

    public class Response
    {
        public string Message { get; set; }
    }
}<|MERGE_RESOLUTION|>--- conflicted
+++ resolved
@@ -55,7 +55,6 @@
             _server.SetHandler(Handlers.Generic<ResponseHandler>());
             RestRequest request = new RestRequest("error")
             {
-<<<<<<< HEAD
                 RootElement = "Success"
             };
 
@@ -72,27 +71,6 @@
 
             Assert.AreEqual(HttpStatusCode.BadRequest, response.StatusCode);
             Assert.AreEqual("Not found!", response.Data.Message);
-=======
-                RestClient client = new RestClient(baseUrl);
-                RestRequest request = new RestRequest("error")
-                {
-                    RootElement = "Success"
-                };
-
-                request.OnBeforeDeserialization = resp =>
-                                                  {
-                                                      if (resp.StatusCode == HttpStatusCode.BadRequest)
-                                                      {
-                                                          request.RootElement = "Error";
-                                                      }
-                                                  };
-
-                IRestResponse<Response> response = client.Execute<Response>(request);
-
-                Assert.AreEqual(HttpStatusCode.BadRequest, response.StatusCode);
-                Assert.AreEqual("Not found!", response.Data.Message);
-            }
->>>>>>> 304dd3f3
         }
 
         [Test]
@@ -106,7 +84,6 @@
 
             request.OnBeforeDeserialization = resp =>
             {
-<<<<<<< HEAD
                 if (resp.StatusCode == HttpStatusCode.NotFound)
                 {
                     request.RootElement = "Error";
@@ -163,27 +140,6 @@
             IRestResponse response = _client.Execute(request);
 
             Assert.IsFalse(response.IsSuccessful);
-=======
-                RestClient client = new RestClient(baseUrl);
-                RestRequest request = new RestRequest("success")
-                {
-                    RootElement = "Success"
-                };
-
-                request.OnBeforeDeserialization = resp =>
-                                                  {
-                                                      if (resp.StatusCode == HttpStatusCode.NotFound)
-                                                      {
-                                                          request.RootElement = "Error";
-                                                      }
-                                                  };
-
-                IRestResponse<Response> response = client.Execute<Response>(request);
-
-                Assert.AreEqual(HttpStatusCode.OK, response.StatusCode);
-                Assert.AreEqual("Works!", response.Data.Message);
-            }
->>>>>>> 304dd3f3
         }
 
         [Test]
