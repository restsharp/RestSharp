--- conflicted
+++ resolved
@@ -1,24 +1,19 @@
-<<<<<<< HEAD
-﻿using System.Linq;
-using System.Net;
-=======
 ﻿using System;
 using System.Linq;
->>>>>>> c8547c69
+using System.Net;
 using RestSharp.IntegrationTests.Helpers;
 using Xunit;
 
 namespace RestSharp.IntegrationTests
 {
-<<<<<<< HEAD
     public class StatusCodeTests
     {
         [Fact]
         public void Handles_GET_Request_404_Error()
         {
-            const string baseUrl = "http://localhost:8888/";
+            Uri baseUrl = new Uri("http://localhost:8080/");
 
-            using (SimpleServer.Create(baseUrl, UrlToStatusCodeHandler))
+            using(SimpleServer.Create(baseUrl.AbsoluteUri, UrlToStatusCodeHandler))
             {
                 var client = new RestClient(baseUrl);
                 var request = new RestRequest("404");
@@ -36,7 +31,7 @@
             //using (SimpleServer.Create(baseUrl, Handlers.Generic<ResponseHandler>()))
             using (SimpleServer.Create(baseUrl, UrlToStatusCodeHandler))
             {
-                var client = new RestClient(baseUrl);
+                var client = new RestClient(new Uri("http://nonexistantdomainimguessing.org"));
                 var request = new RestRequest("404WithBody");
                 var response = client.Execute(request);
 
@@ -52,9 +47,9 @@
         [Fact]
         public void Handles_Different_Root_Element_On_Http_Error()
         {
-            const string baseUrl = "http://localhost:8888/";
+            Uri baseUrl = new Uri("http://localhost:8888/");
 
-            using (SimpleServer.Create(baseUrl, Handlers.Generic<ResponseHandler>()))
+            using(SimpleServer.Create(baseUrl.AbsoluteUri, Handlers.Generic<ResponseHandler>()))
             {
                 var client = new RestClient(baseUrl);
                 var request = new RestRequest("error");
@@ -78,9 +73,9 @@
         [Fact]
         public void Handles_Default_Root_Element_On_No_Error()
         {
-            const string baseUrl = "http://localhost:8888/";
+            Uri baseUrl = new Uri("http://localhost:8888/");
 
-            using (SimpleServer.Create(baseUrl, Handlers.Generic<ResponseHandler>()))
+            using(SimpleServer.Create(baseUrl.AbsoluteUri, Handlers.Generic<ResponseHandler>()))
             {
                 var client = new RestClient(baseUrl);
                 var request = new RestRequest("success");
@@ -122,98 +117,6 @@
             context.Response.StatusCode = 400;
             context.Response.Headers.Add("Content-Type", "application/xml");
             context.Response.OutputStream.WriteStringUtf8(
-=======
-	public class StatusCodeTests
-	{
-		[Fact]
-		public void Handles_GET_Request_404_Error()
-		{
-			Uri baseUrl = new Uri("http://localhost:8080/");
-			using(SimpleServer.Create(baseUrl.AbsoluteUri, UrlToStatusCodeHandler))
-			{
-				var client = new RestClient(baseUrl);
-				var request = new RestRequest("404");
-				var response = client.Execute(request);
-
-				Assert.Equal(HttpStatusCode.NotFound, response.StatusCode);
-			}
-		}
-
-		void UrlToStatusCodeHandler(HttpListenerContext obj)
-		{
-			obj.Response.StatusCode = int.Parse(obj.Request.Url.Segments.Last());
-		}
-
-		/// <summary>
-		/// Success of this test is based largely on the behavior of your current DNS.
-		/// For example, if you're using OpenDNS this will test will fail; ResponseStatus will be Completed.
-		/// </summary>
-		[Fact]
-		public void Handles_Non_Existent_Domain()
-		{
-			var client = new RestClient(new Uri("http://nonexistantdomainimguessing.org"));
-			var request = new RestRequest("foo");
-			var response = client.Execute(request);
-			Assert.Equal(ResponseStatus.Error, response.ResponseStatus);
-		}
-
-		[Fact]
-		public void Handles_Different_Root_Element_On_Error()
-		{
-			Uri baseUrl = new Uri("http://localhost:8080/");
-			using(SimpleServer.Create(baseUrl.AbsoluteUri, Handlers.Generic<ResponseHandler>()))
-			{
-				var client = new RestClient(baseUrl);
-				var request = new RestRequest("error");
-				request.RootElement = "Success";
-				request.OnBeforeDeserialization = resp =>
-				{
-					if(resp.StatusCode == HttpStatusCode.BadRequest)
-					{
-						request.RootElement = "Error";
-					}
-				};
-
-				var response = client.Execute<Response>(request);
-
-				Assert.Equal(HttpStatusCode.BadRequest, response.StatusCode);
-				Assert.Equal("Not found!", response.Data.Message);
-			}
-		}
-
-		[Fact]
-		public void Handles_Default_Root_Element_On_No_Error()
-		{
-			Uri baseUrl = new Uri("http://localhost:8080/");
-			using(SimpleServer.Create(baseUrl.AbsoluteUri, Handlers.Generic<ResponseHandler>()))
-			{
-				var client = new RestClient(baseUrl);
-				var request = new RestRequest("success");
-				request.RootElement = "Success";
-				request.OnBeforeDeserialization = resp =>
-				{
-					if(resp.StatusCode == HttpStatusCode.NotFound)
-					{
-						request.RootElement = "Error";
-					}
-				};
-
-				var response = client.Execute<Response>(request);
-
-				Assert.Equal(HttpStatusCode.OK, response.StatusCode);
-				Assert.Equal("Works!", response.Data.Message);
-			}
-		}
-	}
-
-	public class ResponseHandler
-	{
-		void error(HttpListenerContext context)
-		{
-			context.Response.StatusCode = 400;
-			context.Response.Headers.Add("Content-Type", "application/xml");
-			context.Response.OutputStream.WriteStringUtf8(
->>>>>>> c8547c69
 @"<?xml version=""1.0"" encoding=""utf-8"" ?>
 <Response>
     <Error>
