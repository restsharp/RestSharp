--- conflicted
+++ resolved
@@ -5,15 +5,14 @@
 
 namespace RestSharp.IntegrationTests
 {
-<<<<<<< HEAD
     public class FileTests
     {
         [Fact]
         public void Handles_Binary_File_Download()
         {
-            const string baseUrl = "http://localhost:8888/";
+            Uri baseUrl = new Uri("http://localhost:8888/");
 
-            using (SimpleServer.Create(baseUrl, Handlers.FileHandler))
+            using(SimpleServer.Create(baseUrl.AbsoluteUri, Handlers.FileHandler))
             {
                 var client = new RestClient(baseUrl);
                 var request = new RestRequest("Assets/Koala.jpg");
@@ -52,23 +51,4 @@
             }
         }
     }
-=======
-	public class FileTests
-	{
-		[Fact]
-		public void Handles_Binary_File_Download()
-		{
-			Uri baseUrl = new Uri("http://localhost:8080/");
-			using(SimpleServer.Create(baseUrl.AbsoluteUri, Handlers.FileHandler))
-			{
-				var client = new RestClient(baseUrl);
-				var request = new RestRequest("Assets/Koala.jpg");
-				var response = client.DownloadData(request);
-
-				var expected = File.ReadAllBytes(Environment.CurrentDirectory + "\\Assets\\Koala.jpg");
-				Assert.Equal(expected, response);
-			}
-		}
-	}
->>>>>>> c8547c69
 }