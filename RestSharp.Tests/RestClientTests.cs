<<<<<<< HEAD
﻿using NUnit.Framework;
using Shouldly;
=======
﻿using System;
using NUnit.Framework;
>>>>>>> 108079cd

namespace RestSharp.Tests
{
    public class RestClientTests
    {
        const string BaseUrl = "http://localhost:8888/";

        [Test]
        [TestCase(Method.GET, Method.POST)]
        [TestCase(Method.POST, Method.GET)]
        [TestCase(Method.DELETE, Method.GET)]
        [TestCase(Method.HEAD, Method.POST)]
        [TestCase(Method.PUT, Method.PATCH)]
        [TestCase(Method.PATCH, Method.PUT)]
        [TestCase(Method.POST, Method.PUT)]
        [TestCase(Method.GET, Method.DELETE)]
        public void Execute_with_IRestRequest_and_Method_overrides_previous_request_method(Method reqMethod, Method overrideMethod)
        {
            var req    = new RestRequest(reqMethod);
            var client = new RestClient(BaseUrl);

            client.Execute(req, overrideMethod);

            req.Method.ShouldBe(overrideMethod);
        }

        [Test]
        public void ConfigureHttp_will_set_proxy_to_null_with_no_exceptions_When_no_proxy_can_be_found()
        {
            var req    = new RestRequest();
            var client = new RestClient(BaseUrl) {Proxy = null};

<<<<<<< HEAD
            Should.NotThrow(() => client.Execute(req));
            client.Proxy.ShouldBeNull();
=======
            Assert.DoesNotThrow(() => client.Execute(req));
            Assert.IsNull(client.Proxy);
        }
        
        [Test]
        public void BuildUri_should_build_with_passing_link_as_Uri()
        {
            // arrange
            var relative = new Uri("/foo/bar/baz", UriKind.Relative);
            var absoluteUri = new Uri(new Uri(BASE_URL), relative);
            var req = new RestRequest(absoluteUri);
            
            // act
            var client = new RestClient();
            var builtUri = client.BuildUri(req);
            
            // assert
            Assert.AreEqual(absoluteUri, builtUri);
        }
        
        [Test]
        public void BuildUri_should_build_with_passing_link_as_Uri_with_set_BaseUrl()
        {
            // arrange
            var baseUrl = new Uri(BASE_URL);
            var relative = new Uri("/foo/bar/baz", UriKind.Relative);
            var req = new RestRequest(relative);
            
            // act
            var client = new RestClient(baseUrl);
            var builtUri = client.BuildUri(req);
            
            // assert
            Assert.AreEqual(new Uri(baseUrl, relative), builtUri);
>>>>>>> 108079cd
        }
    }
}<|MERGE_RESOLUTION|>--- conflicted
+++ resolved
@@ -1,10 +1,7 @@
-<<<<<<< HEAD
-﻿using NUnit.Framework;
+using System;
+using System;
+using NUnit.Framework;
 using Shouldly;
-=======
-﻿using System;
-using NUnit.Framework;
->>>>>>> 108079cd
 
 namespace RestSharp.Tests
 {
@@ -37,12 +34,8 @@
             var req    = new RestRequest();
             var client = new RestClient(BaseUrl) {Proxy = null};
 
-<<<<<<< HEAD
             Should.NotThrow(() => client.Execute(req));
             client.Proxy.ShouldBeNull();
-=======
-            Assert.DoesNotThrow(() => client.Execute(req));
-            Assert.IsNull(client.Proxy);
         }
         
         [Test]
@@ -50,7 +43,7 @@
         {
             // arrange
             var relative = new Uri("/foo/bar/baz", UriKind.Relative);
-            var absoluteUri = new Uri(new Uri(BASE_URL), relative);
+            var absoluteUri = new Uri(new Uri(BaseUrl), relative);
             var req = new RestRequest(absoluteUri);
             
             // act
@@ -58,14 +51,14 @@
             var builtUri = client.BuildUri(req);
             
             // assert
-            Assert.AreEqual(absoluteUri, builtUri);
+            absoluteUri.ShouldBe(builtUri);
         }
         
         [Test]
         public void BuildUri_should_build_with_passing_link_as_Uri_with_set_BaseUrl()
         {
             // arrange
-            var baseUrl = new Uri(BASE_URL);
+            var baseUrl = new Uri(BaseUrl);
             var relative = new Uri("/foo/bar/baz", UriKind.Relative);
             var req = new RestRequest(relative);
             
@@ -74,8 +67,7 @@
             var builtUri = client.BuildUri(req);
             
             // assert
-            Assert.AreEqual(new Uri(baseUrl, relative), builtUri);
->>>>>>> 108079cd
+            new Uri(baseUrl, relative).ShouldBe(builtUri);
         }
     }
 }