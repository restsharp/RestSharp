--- conflicted
+++ resolved
@@ -1,54 +1,39 @@
-﻿using System.Collections.Generic;
-using NUnit.Framework;
+﻿using NUnit.Framework;
+using Shouldly;
 
 namespace RestSharp.Tests
 {
     public class RestClientTests
     {
-        const string BASE_URL = "http://localhost:8888/";
+        const string BaseUrl = "http://localhost:8888/";
 
-        [Test, TestCase(Method.GET, Method.POST), TestCase(Method.POST, Method.GET), TestCase(Method.DELETE, Method.GET),
-         TestCase(Method.HEAD, Method.POST), TestCase(Method.PUT, Method.PATCH), TestCase(Method.PATCH, Method.PUT),
-         TestCase(Method.POST, Method.PUT), TestCase(Method.GET, Method.DELETE)]
+        [Test]
+        [TestCase(Method.GET, Method.POST)]
+        [TestCase(Method.POST, Method.GET)]
+        [TestCase(Method.DELETE, Method.GET)]
+        [TestCase(Method.HEAD, Method.POST)]
+        [TestCase(Method.PUT, Method.PATCH)]
+        [TestCase(Method.PATCH, Method.PUT)]
+        [TestCase(Method.POST, Method.PUT)]
+        [TestCase(Method.GET, Method.DELETE)]
         public void Execute_with_IRestRequest_and_Method_overrides_previous_request_method(Method reqMethod, Method overrideMethod)
         {
             var req    = new RestRequest(reqMethod);
-            var client = new RestClient(BASE_URL);
+            var client = new RestClient(BaseUrl);
 
             client.Execute(req, overrideMethod);
 
-            Assert.AreEqual(req.Method, overrideMethod);
+            req.Method.ShouldBe(overrideMethod);
         }
 
         [Test]
         public void ConfigureHttp_will_set_proxy_to_null_with_no_exceptions_When_no_proxy_can_be_found()
         {
             var req    = new RestRequest();
-            var client = new RestClient(BASE_URL) {Proxy = null};
+            var client = new RestClient(BaseUrl) {Proxy = null};
 
-            Assert.DoesNotThrow(() => client.Execute(req));
-            Assert.IsNull(client.Proxy);
+            Should.NotThrow(() => client.Execute(req));
+            client.Proxy.ShouldBeNull();
         }
-<<<<<<< HEAD
-=======
-
-        [Test]
-        public void AddDefaultHeadersUsingDictionary()
-        {
-            var headers = new Dictionary<string, string>
-            {
-                { "Content-Type", "application/json" },
-                { "Accept", "application/json" },
-                { "Content-Encoding", "gzip, deflate" }
-            };
-
-            var req = new RestRequest();
-            var client = new RestClient(BASE_URL) { Proxy = null };
-
-            Assert.DoesNotThrow(() => client.AddDefaultHeader(headers));
-            Assert.DoesNotThrow(() => client.Execute(req));
-            Assert.IsNull(client.Proxy);
-        }
->>>>>>> a78bdf0a
     }
 }