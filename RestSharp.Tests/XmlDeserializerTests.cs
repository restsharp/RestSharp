﻿#region License

//   Copyright 2010 John Sheehan
//
//   Licensed under the Apache License, Version 2.0 (the "License");
//   you may not use this file except in compliance with the License.
//   You may obtain a copy of the License at
//
//     http://www.apache.org/licenses/LICENSE-2.0
//
//   Unless required by applicable law or agreed to in writing, software
//   distributed under the License is distributed on an "AS IS" BASIS,
//   WITHOUT WARRANTIES OR CONDITIONS OF ANY KIND, either express or implied.
//   See the License for the specific language governing permissions and
//   limitations under the License. 

#endregion

using System;
using System.Collections.Generic;
using System.Globalization;
using System.IO;
using System.Linq;
using System.Xml.Linq;
using NUnit.Framework;
using RestSharp.Deserializers;
using RestSharp.Tests.SampleClasses;
using Event = RestSharp.Tests.SampleClasses.Lastfm.Event;

namespace RestSharp.Tests
{
    [TestFixture]
    public class XmlDeserializerTests
    {
        private const string GUID_STRING = "AC1FC4BC-087A-4242-B8EE-C53EBE9887A5";

        private readonly string sampleDataPath = Path.Combine(AppDomain.CurrentDomain.BaseDirectory, "SampleData");

        private string PathFor(string sampleFile)
        {
            return Path.Combine(sampleDataPath, sampleFile);
        }

        [Test]
        public void Can_Use_DeserializeAs_Attribute()
        {
            const string content =
                "<oddball><sid>1</sid><friendlyName>Jackson</friendlyName><oddballPropertyName>oddball</oddballPropertyName></oddball>";
            XmlDeserializer xml = new XmlDeserializer();
            Oddball output = xml.Deserialize<Oddball>(new RestResponse {Content = content});

            Assert.NotNull(output);
            Assert.AreEqual("1", output.Sid);
            Assert.AreEqual("Jackson", output.FriendlyName);
            Assert.AreEqual("oddball", output.GoodPropertyName);
        }

        [Test]
        public void Can_Use_DeserializeAs_Attribute_for_List()
        {
            string xmlpath = this.PathFor("deserialize_as_list.xml");
            XDocument doc = XDocument.Load(xmlpath);
            XmlDeserializer xml = new XmlDeserializer();
            List<Oddball> output = xml.Deserialize<List<Oddball>>(new RestResponse {Content = doc.ToString()});

            Assert.NotNull(output);
            Assert.AreEqual("1", output[0].Sid);
        }

        [Test]
        public void Can_Use_DeserializeAs_Attribute_for_List_Property()
        {
            const string content =
                "<oddball><oddballListName><item>TestValue</item></oddballListName></oddball>";

            XmlDeserializer xml = new XmlDeserializer();
            Oddball output = xml.Deserialize<Oddball>(new RestResponse {Content = content});

            Assert.NotNull(output);
            Assert.NotNull(output.ListWithGoodName);
            Assert.IsNotEmpty(output.ListWithGoodName);
        }

        [Test]
        public void Can_Deserialize_Into_Struct()
        {
            const string content = "<root><one>oneOneOne</one><two>twoTwoTwo</two><three>3</three></root>";
            XmlDeserializer xml = new XmlDeserializer();
            SimpleStruct output = xml.Deserialize<SimpleStruct>(new RestResponse {Content = content});

            Assert.NotNull(output);
            Assert.AreEqual("oneOneOne", output.One);
            Assert.AreEqual("twoTwoTwo", output.Two);
            Assert.AreEqual(3, output.Three);
        }

        [Test]
        public void Can_Deserialize_When_RootElement_Deeper_Then_One()
        {
            const string content =
                "<root><subroot><subsubroot><one>oneOneOne</one><two>twoTwoTwo</two><three>3</three></subsubroot></subroot></root>";
            XmlDeserializer xml = new XmlDeserializer() {RootElement = "subsubroot"};
            SimpleStruct output = xml.Deserialize<SimpleStruct>(new RestResponse {Content = content});

            Assert.NotNull(output);
            Assert.AreEqual("oneOneOne", output.One);
            Assert.AreEqual("twoTwoTwo", output.Two);
            Assert.AreEqual(3, output.Three);
        }

        [Test]
        public void Can_Deserialize_Lists_of_Simple_Types()
        {
            string xmlpath = this.PathFor("xmllists.xml");
            XDocument doc = XDocument.Load(xmlpath);
            XmlDeserializer xml = new XmlDeserializer();
            SimpleTypesListSample output = xml.Deserialize<SimpleTypesListSample>(
                new RestResponse {Content = doc.ToString()});

            Assert.IsNotEmpty(output.Names);
            Assert.IsNotEmpty(output.Numbers);
            Assert.False(output.Names[0].Length == 0);
            Assert.False(output.Numbers.Sum() == 0);
        }

        [Test]
        public void Can_Deserialize_To_List_Inheritor_From_Custom_Root_With_Attributes()
        {
            string xmlpath = this.PathFor("ListWithAttributes.xml");
            XDocument doc = XDocument.Load(xmlpath);
            XmlDeserializer xml = new XmlDeserializer {RootElement = "Calls"};
            TwilioCallList output = xml.Deserialize<TwilioCallList>(new RestResponse {Content = doc.ToString()});

            Assert.AreEqual(3, output.NumPages);
            Assert.IsNotEmpty(output);
            Assert.AreEqual(2, output.Count);
        }

        [Test]
        public void Can_Deserialize_To_Standalone_List_Without_Matching_Class_Case()
        {
            string xmlpath = this.PathFor("InlineListSample.xml");
            XDocument doc = XDocument.Load(xmlpath);
            XmlDeserializer xml = new XmlDeserializer();
            List<Image> output = xml.Deserialize<List<Image>>(new RestResponse {Content = doc.ToString()});

            Assert.IsNotEmpty(output);
            Assert.AreEqual(4, output.Count);
        }

        [Test]
        public void Can_Deserialize_To_Standalone_List_With_Matching_Class_Case()
        {
            string xmlpath = this.PathFor("InlineListSample.xml");
            XDocument doc = XDocument.Load(xmlpath);
            XmlDeserializer xml = new XmlDeserializer();
            List<image> output = xml.Deserialize<List<image>>(new RestResponse {Content = doc.ToString()});

            Assert.IsNotEmpty(output);
            Assert.AreEqual(4, output.Count);
        }

        [Test]
        public void Can_Deserialize_Directly_To_Lists_Off_Root_Element()
        {
            string xmlpath = this.PathFor("directlists.xml");
            XDocument doc = XDocument.Load(xmlpath);
            XmlDeserializer xml = new XmlDeserializer();
            List<Database> output = xml.Deserialize<List<Database>>(new RestResponse {Content = doc.ToString()});

            Assert.IsNotEmpty(output);
            Assert.AreEqual(2, output.Count);
        }

        [Test]
        public void Can_Deserialize_Parentless_aka_Inline_List_Items_Without_Matching_Class_Name()
        {
            string xmlpath = this.PathFor("InlineListSample.xml");
            XDocument doc = XDocument.Load(xmlpath);
            XmlDeserializer xml = new XmlDeserializer();
            InlineListSample output = xml.Deserialize<InlineListSample>(new RestResponse {Content = doc.ToString()});

            Assert.IsNotEmpty(output.Images);
            Assert.AreEqual(4, output.Images.Count);
        }

        [Test]
        public void Can_Deserialize_Parentless_aka_Inline_List_Items_With_Matching_Class_Name()
        {
            string xmlpath = this.PathFor("InlineListSample.xml");
            XDocument doc = XDocument.Load(xmlpath);
            XmlDeserializer xml = new XmlDeserializer();
            InlineListSample output = xml.Deserialize<InlineListSample>(new RestResponse {Content = doc.ToString()});

            Assert.IsNotEmpty(output.images);
            Assert.AreEqual(4, output.images.Count);
        }

        [Test]
        public void Can_Deserialize_Parentless_aka_Inline_List_Items_With_Matching_Class_Name_With_Additional_Property()
        {
            string xmlpath = this.PathFor("InlineListSample.xml");
            XDocument doc = XDocument.Load(xmlpath);
            XmlDeserializer xml = new XmlDeserializer();
            InlineListSample output = xml.Deserialize<InlineListSample>(new RestResponse {Content = doc.ToString()});

            Assert.AreEqual(4, output.Count);
        }

        [Test]
        public void Can_Deserialize_Nested_List_Items_Without_Matching_Class_Name()
        {
            string xmlpath = this.PathFor("NestedListSample.xml");
            XDocument doc = XDocument.Load(xmlpath);
            XmlDeserializer xml = new XmlDeserializer();
            InlineListSample output = xml.Deserialize<InlineListSample>(new RestResponse {Content = doc.ToString()});

            Assert.IsNotEmpty(output.Images);
            Assert.AreEqual(4, output.Images.Count);
        }

        [Test]
        public void Can_Deserialize_Nested_List_Items_With_Matching_Class_Name()
        {
            string xmlpath = this.PathFor("NestedListSample.xml");
            XDocument doc = XDocument.Load(xmlpath);
            XmlDeserializer xml = new XmlDeserializer();
            InlineListSample output = xml.Deserialize<InlineListSample>(new RestResponse {Content = doc.ToString()});

            Assert.IsNotEmpty(output.images);
            Assert.AreEqual(4, output.images.Count);
        }

        [Test]
        public void Can_Deserialize_Nested_List_Without_Elements_To_Empty_List()
        {
            string doc = CreateXmlWithEmptyNestedList();
            XmlDeserializer xml = new XmlDeserializer();
            EmptyListSample output = xml.Deserialize<EmptyListSample>(new RestResponse {Content = doc});

            Assert.NotNull(output.images);
            Assert.NotNull(output.Images);
            Assert.IsEmpty(output.images);
            Assert.IsEmpty(output.Images);
        }

        [Test]
        public void Can_Deserialize_Inline_List_Without_Elements_To_Empty_List()
        {
            string doc = CreateXmlWithEmptyInlineList();
            XmlDeserializer xml = new XmlDeserializer();
            EmptyListSample output = xml.Deserialize<EmptyListSample>(new RestResponse {Content = doc});

            Assert.NotNull(output.images);
            Assert.NotNull(output.Images);
            Assert.IsEmpty(output.images);
            Assert.IsEmpty(output.Images);
        }

        [Test]
        public void Can_Deserialize_Empty_Elements_to_Nullable_Values()
        {
            string doc = CreateXmlWithNullValues();
            XmlDeserializer xml = new XmlDeserializer();
            NullableValues output = xml.Deserialize<NullableValues>(new RestResponse {Content = doc});

            Assert.Null(output.Id);
            Assert.Null(output.StartDate);
            Assert.Null(output.UniqueId);
        }

        [Test]
        public void Can_Deserialize_Elements_to_Nullable_Values()
        {
            CultureInfo culture = CultureInfo.InvariantCulture;
            string doc = CreateXmlWithoutEmptyValues(culture);
            XmlDeserializer xml = new XmlDeserializer
            {
                Culture = culture
            };
            NullableValues output = xml.Deserialize<NullableValues>(new RestResponse {Content = doc});

            Assert.NotNull(output.Id);
            Assert.NotNull(output.StartDate);
            Assert.NotNull(output.UniqueId);
            Assert.AreEqual(123, output.Id);
            Assert.AreEqual(new DateTime(2010, 2, 21, 9, 35, 00), output.StartDate);
            Assert.AreEqual(new Guid(GUID_STRING), output.UniqueId);
        }

        [Test]
        public void Can_Deserialize_TimeSpan()
        {
            CultureInfo culture = CultureInfo.InvariantCulture;
            XDocument doc = new XDocument(culture);
            TimeSpan? nullTimespan = null;
            TimeSpan? nullValueTimeSpan = new TimeSpan(21, 30, 7);
            XElement root = new XElement("Person");

            root.Add(new XElement("Tick", new TimeSpan(468006)));
            root.Add(new XElement("Millisecond", new TimeSpan(0, 0, 0, 0, 125)));
            root.Add(new XElement("Second", new TimeSpan(0, 0, 8)));
            root.Add(new XElement("Minute", new TimeSpan(0, 55, 2)));
            root.Add(new XElement("Hour", new TimeSpan(21, 30, 7)));
            root.Add(new XElement("NullableWithoutValue", nullTimespan));
            root.Add(new XElement("NullableWithValue", nullValueTimeSpan));

            doc.Add(root);

            RestResponse response = new RestResponse
            {
                Content = doc.ToString()
            };
            XmlDeserializer d = new XmlDeserializer
            {
                Culture = culture,
            };
            TimeSpanTestStructure payload = d.Deserialize<TimeSpanTestStructure>(response);

            Assert.AreEqual(new TimeSpan(468006), payload.Tick);
            Assert.AreEqual(new TimeSpan(0, 0, 0, 0, 125), payload.Millisecond);
            Assert.AreEqual(new TimeSpan(0, 0, 8), payload.Second);
            Assert.AreEqual(new TimeSpan(0, 55, 2), payload.Minute);
            Assert.AreEqual(new TimeSpan(21, 30, 7), payload.Hour);
            Assert.Null(payload.NullableWithoutValue);
            Assert.NotNull(payload.NullableWithValue);
            Assert.AreEqual(new TimeSpan(21, 30, 7), payload.NullableWithValue.Value);
        }

        [Test]
        public void Can_Deserialize_Custom_Formatted_Date()
        {
            CultureInfo culture = CultureInfo.InvariantCulture;
            string format = "dd yyyy MMM, hh:mm ss tt zzz";
            DateTime date = new DateTime(2010, 2, 8, 11, 11, 11);
            XDocument doc = new XDocument();
            XElement root = new XElement("Person");

            root.Add(new XElement("StartDate", date.ToString(format, culture)));
            doc.Add(root);

            XmlDeserializer xml = new XmlDeserializer
            {
                DateFormat = format,
                Culture = culture
            };
            RestResponse response = new RestResponse {Content = doc.ToString()};
            PersonForXml output = xml.Deserialize<PersonForXml>(response);

            Assert.AreEqual(date, output.StartDate);
        }

        [Test]
        public void Can_Deserialize_Elements_On_Default_Root()
        {
            string doc = CreateElementsXml();
            RestResponse response = new RestResponse {Content = doc};
            XmlDeserializer d = new XmlDeserializer();
            PersonForXml p = d.Deserialize<PersonForXml>(response);

            Assert.AreEqual("John Sheehan", p.Name);
            Assert.AreEqual(new DateTime(2009, 9, 25, 0, 6, 1), p.StartDate);
            Assert.AreEqual(28, p.Age);
            Assert.AreEqual(long.MaxValue, p.BigNumber);
            Assert.AreEqual(99.9999m, p.Percent);
            Assert.AreEqual(false, p.IsCool);
            Assert.AreEqual(new Guid(GUID_STRING), p.UniqueId);
            Assert.AreEqual(Guid.Empty, p.EmptyGuid);
            Assert.AreEqual(new Uri("http://example.com", UriKind.RelativeOrAbsolute), p.Url);
            Assert.AreEqual(new Uri("/foo/bar", UriKind.RelativeOrAbsolute), p.UrlPath);
            Assert.AreEqual(Order.Third, p.Order);
            Assert.AreEqual(Disposition.SoSo, p.Disposition);
            Assert.NotNull(p.Friends);
            Assert.AreEqual(10, p.Friends.Count);
            Assert.NotNull(p.BestFriend);
            Assert.AreEqual("The Fonz", p.BestFriend.Name);
            Assert.AreEqual(1952, p.BestFriend.Since);
        }

        [Test]
        public void Can_Deserialize_Attributes_On_Default_Root()
        {
            string doc = CreateAttributesXml();
            RestResponse response = new RestResponse {Content = doc};
            XmlDeserializer d = new XmlDeserializer();
            PersonForXml p = d.Deserialize<PersonForXml>(response);

            Assert.AreEqual("John Sheehan", p.Name);
            Assert.AreEqual(new DateTime(2009, 9, 25, 0, 6, 1), p.StartDate);
            Assert.AreEqual(28, p.Age);
            Assert.AreEqual(long.MaxValue, p.BigNumber);
            Assert.AreEqual(99.9999m, p.Percent);
            Assert.AreEqual(false, p.IsCool);
            Assert.AreEqual(new Guid(GUID_STRING), p.UniqueId);
            Assert.AreEqual(new Uri("http://example.com", UriKind.RelativeOrAbsolute), p.Url);
            Assert.AreEqual(new Uri("/foo/bar", UriKind.RelativeOrAbsolute), p.UrlPath);
            Assert.NotNull(p.BestFriend);
            Assert.AreEqual("The Fonz", p.BestFriend.Name);
            Assert.AreEqual(1952, p.BestFriend.Since);
        }

        [Test]
        public void Ignore_Protected_Property_That_Exists_In_Data()
        {
            string doc = CreateElementsXml();
            RestResponse response = new RestResponse {Content = doc};
            XmlDeserializer d = new XmlDeserializer();
            PersonForXml p = d.Deserialize<PersonForXml>(response);

            Assert.Null(p.IgnoreProxy);
        }

        [Test]
        public void Ignore_ReadOnly_Property_That_Exists_In_Data()
        {
            string doc = CreateElementsXml();
            RestResponse response = new RestResponse {Content = doc};
            XmlDeserializer d = new XmlDeserializer();
            PersonForXml p = d.Deserialize<PersonForXml>(response);

            Assert.Null(p.ReadOnlyProxy);
        }

        [Test]
        public void Can_Deserialize_Names_With_Underscores_On_Default_Root()
        {
            string doc = CreateUnderscoresXml();
            RestResponse response = new RestResponse {Content = doc};
            XmlDeserializer d = new XmlDeserializer();
            PersonForXml p = d.Deserialize<PersonForXml>(response);

            Assert.AreEqual("John Sheehan", p.Name);
            Assert.AreEqual(new DateTime(2009, 9, 25, 0, 6, 1), p.StartDate);
            Assert.AreEqual(28, p.Age);
            Assert.AreEqual(long.MaxValue, p.BigNumber);
            Assert.AreEqual(99.9999m, p.Percent);
            Assert.AreEqual(false, p.IsCool);
            Assert.AreEqual(new Guid(GUID_STRING), p.UniqueId);
            Assert.AreEqual(new Uri("http://example.com", UriKind.RelativeOrAbsolute), p.Url);
            Assert.AreEqual(new Uri("/foo/bar", UriKind.RelativeOrAbsolute), p.UrlPath);
            Assert.NotNull(p.Friends);
            Assert.AreEqual(10, p.Friends.Count);
            Assert.NotNull(p.BestFriend);
            Assert.AreEqual("The Fonz", p.BestFriend.Name);
            Assert.AreEqual(1952, p.BestFriend.Since);
            Assert.NotNull(p.Foes);
            Assert.AreEqual(5, p.Foes.Count);
            Assert.AreEqual("Yankees", p.Foes.Team);
        }

        [Test]
        public void Can_Deserialize_Names_With_Dashes_On_Default_Root()
        {
            string doc = CreateDashesXml();
            RestResponse response = new RestResponse {Content = doc};
            XmlDeserializer d = new XmlDeserializer();
            PersonForXml p = d.Deserialize<PersonForXml>(response);

            Assert.AreEqual("John Sheehan", p.Name);
            Assert.AreEqual(new DateTime(2009, 9, 25, 0, 6, 1), p.StartDate);
            Assert.AreEqual(28, p.Age);
            Assert.AreEqual(long.MaxValue, p.BigNumber);
            Assert.AreEqual(99.9999m, p.Percent);
            Assert.AreEqual(false, p.IsCool);
            Assert.AreEqual(new Guid(GUID_STRING), p.UniqueId);
            Assert.AreEqual(new Uri("http://example.com", UriKind.RelativeOrAbsolute), p.Url);
            Assert.AreEqual(new Uri("/foo/bar", UriKind.RelativeOrAbsolute), p.UrlPath);
            Assert.NotNull(p.Friends);
            Assert.AreEqual(10, p.Friends.Count);
            Assert.NotNull(p.BestFriend);
            Assert.AreEqual("The Fonz", p.BestFriend.Name);
            Assert.AreEqual(1952, p.BestFriend.Since);
            Assert.NotNull(p.Foes);
            Assert.AreEqual(5, p.Foes.Count);
            Assert.AreEqual("Yankees", p.Foes.Team);
        }

        [Test]
        public void Can_Deserialize_Names_With_Underscores_Without_Matching_Case_On_Default_Root()
        {
            string doc = CreateLowercaseUnderscoresXml();
            RestResponse response = new RestResponse {Content = doc};
            XmlDeserializer d = new XmlDeserializer();
            PersonForXml p = d.Deserialize<PersonForXml>(response);

            Assert.AreEqual("John Sheehan", p.Name);
            Assert.AreEqual(new DateTime(2009, 9, 25, 0, 6, 1), p.StartDate);
            Assert.AreEqual(28, p.Age);
            Assert.AreEqual(long.MaxValue, p.BigNumber);
            Assert.AreEqual(99.9999m, p.Percent);
            Assert.AreEqual(false, p.IsCool);
            Assert.AreEqual(new Guid(GUID_STRING), p.UniqueId);
            Assert.AreEqual(new Uri("http://example.com", UriKind.RelativeOrAbsolute), p.Url);
            Assert.AreEqual(new Uri("/foo/bar", UriKind.RelativeOrAbsolute), p.UrlPath);
            Assert.NotNull(p.Friends);
            Assert.AreEqual(10, p.Friends.Count);
            Assert.NotNull(p.BestFriend);
            Assert.AreEqual("The Fonz", p.BestFriend.Name);
            Assert.AreEqual(1952, p.BestFriend.Since);
            Assert.NotNull(p.Foes);
            Assert.AreEqual(5, p.Foes.Count);
            Assert.AreEqual("Yankees", p.Foes.Team);
        }

        [Test]
        public void Can_Deserialize_Lower_Cased_Root_Elements_With_Dashes()
        {
            string doc = CreateDashesXml();
            RestResponse response = new RestResponse {Content = doc};
            XmlDeserializer d = new XmlDeserializer();
            PersonForXml p = d.Deserialize<PersonForXml>(response);

            Assert.AreEqual("John Sheehan", p.Name);
            Assert.AreEqual(new DateTime(2009, 9, 25, 0, 6, 1), p.StartDate);
            Assert.AreEqual(28, p.Age);
            Assert.AreEqual(long.MaxValue, p.BigNumber);
            Assert.AreEqual(99.9999m, p.Percent);
            Assert.AreEqual(false, p.IsCool);
            Assert.AreEqual(new Guid(GUID_STRING), p.UniqueId);
            Assert.AreEqual(new Uri("http://example.com", UriKind.RelativeOrAbsolute), p.Url);
            Assert.AreEqual(new Uri("/foo/bar", UriKind.RelativeOrAbsolute), p.UrlPath);
            Assert.NotNull(p.Friends);
            Assert.AreEqual(10, p.Friends.Count);
            Assert.NotNull(p.BestFriend);
            Assert.AreEqual("The Fonz", p.BestFriend.Name);
            Assert.AreEqual(1952, p.BestFriend.Since);
            Assert.NotNull(p.Foes);
            Assert.AreEqual(5, p.Foes.Count);
            Assert.AreEqual("Yankees", p.Foes.Team);
        }

        [Test]
        public void Can_Deserialize_Root_Elements_Without_Matching_Case_And_Dashes()
        {
            string doc = CreateLowerCasedRootElementWithDashesXml();
            RestResponse response = new RestResponse {Content = doc};
            XmlDeserializer d = new XmlDeserializer();
            List<IncomingInvoice> p = d.Deserialize<List<IncomingInvoice>>(response);

            Assert.NotNull(p);
            Assert.AreEqual(1, p.Count);
            Assert.AreEqual(45, p[0].ConceptId);
        }

        [Test]
        public void Can_Deserialize_Eventful_Xml()
        {
            string xmlpath = this.PathFor("eventful.xml");
            XDocument doc = XDocument.Load(xmlpath);
            RestResponse response = new RestResponse {Content = doc.ToString()};
            XmlDeserializer d = new XmlDeserializer();
            VenueSearch output = d.Deserialize<VenueSearch>(response);

            Assert.IsNotEmpty(output.venues);
            Assert.AreEqual(3, output.venues.Count);
            Assert.AreEqual("Tivoli", output.venues[0].name);
            Assert.AreEqual("http://eventful.com/brisbane/venues/tivoli-/V0-001-002169294-8", output.venues[1].url);
            Assert.AreEqual("V0-001-000266914-3", output.venues[2].id);
        }

        [Test]
        public void Can_Deserialize_Lastfm_Xml()
        {
            string xmlpath = this.PathFor("Lastfm.xml");
            XDocument doc = XDocument.Load(xmlpath);
            RestResponse response = new RestResponse {Content = doc.ToString()};
            XmlDeserializer d = new XmlDeserializer();
            Event output = d.Deserialize<Event>(response);

            //Assert.IsNotEmpty(output.artists);
            Assert.AreEqual("http://www.last.fm/event/328799+Philip+Glass+at+Barbican+Centre+on+12+June+2008",
                output.url);
            Assert.AreEqual("http://www.last.fm/venue/8777860+Barbican+Centre", output.venue.url);
        }

        [Test]
        public void Can_Deserialize_Google_Weather_Xml()
        {
            string xmlpath = this.PathFor("GoogleWeather.xml");
            XDocument doc = XDocument.Load(xmlpath);
            RestResponse response = new RestResponse {Content = doc.ToString()};
            XmlDeserializer d = new XmlDeserializer();
            xml_api_reply output = d.Deserialize<xml_api_reply>(response);

            Assert.IsNotEmpty(output.weather);
            Assert.AreEqual(4, output.weather.Count);
            Assert.AreEqual("Sunny", output.weather[0].condition.data);
        }

        [Test]
        public void Can_Deserialize_Goodreads_Xml()
        {
            string xmlpath = this.PathFor("Goodreads.xml");
            XDocument doc = XDocument.Load(xmlpath);
            RestResponse response = new RestResponse {Content = doc.ToString()};
            XmlDeserializer d = new XmlDeserializer();
            GoodReadsReviewCollection output = d.Deserialize<GoodReadsReviewCollection>(response);

            Assert.AreEqual(2, output.Reviews.Count);
            Assert.AreEqual("1208943892", output.Reviews[0].Id); // This fails without fixing the XmlDeserializer
            Assert.AreEqual("1198344567", output.Reviews[1].Id);
        }

        [Test]
        public void Can_Deserialize_Boolean_From_Number()
        {
            string xmlpath = this.PathFor("boolean_from_number.xml");
            XDocument doc = XDocument.Load(xmlpath);
            RestResponse response = new RestResponse {Content = doc.ToString()};
            XmlDeserializer d = new XmlDeserializer();
            BooleanTest output = d.Deserialize<BooleanTest>(response);

            Assert.True(output.Value);
        }

        [Test]
        public void Can_Deserialize_Boolean_From_String()
        {
            string xmlpath = this.PathFor("boolean_from_string.xml");
            XDocument doc = XDocument.Load(xmlpath);
            RestResponse response = new RestResponse {Content = doc.ToString()};
            XmlDeserializer d = new XmlDeserializer();
            BooleanTest output = d.Deserialize<BooleanTest>(response);

            Assert.True(output.Value);
        }

        [Test]
        public void Can_Deserialize_Empty_Elements_With_Attributes_to_Nullable_Values()
        {
            string doc = CreateXmlWithAttributesAndNullValues();
            XmlDeserializer xml = new XmlDeserializer();
            NullableValues output = xml.Deserialize<NullableValues>(new RestResponse {Content = doc});

            Assert.Null(output.Id);
            Assert.Null(output.StartDate);
            Assert.Null(output.UniqueId);
        }

        [Test]
        public void Can_Deserialize_Mixture_Of_Empty_Elements_With_Attributes_And_Populated_Elements()
        {
            string doc = CreateXmlWithAttributesAndNullValuesAndPopulatedValues();
            XmlDeserializer xml = new XmlDeserializer();
            NullableValues output = xml.Deserialize<NullableValues>(new RestResponse {Content = doc});

            Assert.Null(output.Id);
            Assert.Null(output.StartDate);
            Assert.AreEqual(new Guid(GUID_STRING), output.UniqueId);
        }

        [Test]
        public void Can_Deserialize_DateTimeOffset()
        {
            CultureInfo culture = CultureInfo.InvariantCulture;
            XDocument doc = new XDocument(culture);
            DateTimeOffset dateTimeOffset = new DateTimeOffset(2013, 02, 08, 9, 18, 22, TimeSpan.FromHours(10));
            DateTimeOffset? nullableDateTimeOffsetWithValue =
                new DateTimeOffset(2013, 02, 08, 9, 18, 23, TimeSpan.FromHours(10));
            XElement root = new XElement("Dates");

            root.Add(new XElement("DateTimeOffset", dateTimeOffset));
            root.Add(new XElement("NullableDateTimeOffsetWithNull", string.Empty));
            root.Add(new XElement("NullableDateTimeOffsetWithValue", nullableDateTimeOffsetWithValue));

            doc.Add(root);

            //var xml = new XmlDeserializer { Culture = culture, };
            RestResponse response = new RestResponse {Content = doc.ToString()};
            XmlDeserializer d = new XmlDeserializer {Culture = culture};
            DateTimeTestStructure payload = d.Deserialize<DateTimeTestStructure>(response);

            Assert.AreEqual(dateTimeOffset, payload.DateTimeOffset);
            Assert.Null(payload.NullableDateTimeOffsetWithNull);
            Assert.True(payload.NullableDateTimeOffsetWithValue.HasValue);
            Assert.AreEqual(nullableDateTimeOffsetWithValue, payload.NullableDateTimeOffsetWithValue);
        }

        [Test]
<<<<<<< HEAD
        public void Can_Deserialize_ElementNamedValue()
        {
            XDocument doc = new XDocument();
            XElement root = new XElement("ValueCollection");

            string valueName = "First moon landing events";
            root.Add(new XElement("Value", valueName));

            var xmlCollection = new XElement("Values");

            var first = new XElement("Value");
            first.Add(new XAttribute("Timestamp", new DateTime(1969, 7, 20, 20, 18, 00, DateTimeKind.Utc)));
            xmlCollection.Add(first);

            var second = new XElement("Value");
            second.Add(new XAttribute("Timestamp", new DateTime(1969, 7, 21, 2, 56, 15, DateTimeKind.Utc)));
            xmlCollection.Add(second);

            root.Add(xmlCollection);
            doc.Add(root);

            RestResponse response = new RestResponse {Content = doc.ToString()};
            XmlDeserializer d = new XmlDeserializer();
            ValueCollectionForXml valueCollection = d.Deserialize<ValueCollectionForXml>(response);

            Assert.AreEqual(valueName, valueCollection.Value);
            Assert.AreEqual(2, valueCollection.Values.Count);
            Assert.AreEqual(new DateTime(1969, 7, 20, 20, 18, 00, DateTimeKind.Utc),
                valueCollection.Values.First().Timestamp.ToUniversalTime());
        }

        [Test]
        public void Can_Deserialize_AttributeNamedValue()
        {
            XDocument doc = new XDocument();
            XElement root = new XElement("ValueCollection");

            var xmlCollection = new XElement("Values");

            var first = new XElement("Value");
            first.Add(new XAttribute("Timestamp", new DateTime(1969, 7, 20, 20, 18, 00, DateTimeKind.Utc)));
            first.Add(new XAttribute("Value", "Eagle landed"));

            xmlCollection.Add(first);

            var second = new XElement("Value");
            second.Add(new XAttribute("Timestamp", new DateTime(1969, 7, 21, 2, 56, 15, DateTimeKind.Utc)));
            second.Add(new XAttribute("Value", "First step"));
            xmlCollection.Add(second);

            root.Add(xmlCollection);
            doc.Add(root);

            RestResponse response = new RestResponse {Content = doc.ToString()};
            XmlDeserializer d = new XmlDeserializer();
            ValueCollectionForXml valueCollection = d.Deserialize<ValueCollectionForXml>(response);

            Assert.AreEqual(2, valueCollection.Values.Count);
            Assert.AreEqual("Eagle landed", valueCollection.Values.First().Value);
        }

        [Test]
        public void Can_deal_with_value_attrbiute()
        {
            const string content = "<Color><Name>Green</Name><Value>255</Value></Color>";
            var xml = new XmlDeserializer();
            var output = xml.Deserialize<ColorWithValue>(new RestResponse {Content = content});

            Assert.NotNull(output);
            Assert.AreEqual(output.Name, "Green");
            Assert.AreEqual(output.Value, 255);
        }

        [Test]
        public void Able_to_use_alternative_name_for_arrays()
        {
            string xmlpath = PathFor("header_and_rows.xml");
            var doc = XDocument.Load(xmlpath);
            var xml = new XmlDeserializer();
            var output = xml.Deserialize<Header>(new RestResponse {Content = doc.ToString()});

            Assert.NotNull(output);
            Assert.AreEqual(output.Title, "text title");
            Assert.IsNotEmpty(output.Othername);
            Assert.IsTrue(output.Othername.Any(x => x.Text1 == "first row text 1 sample"));
=======
        public void Can_Deserialize_Node_That_Has_Attribute_And_Content()
        {
            var doc = CreateNoteXml();

            RestResponse response = new RestResponse
            {
                Content = doc.ToString()
            };
            XmlDeserializer d = new XmlDeserializer();

            Note note = d.Deserialize<Note>(response);

            Assert.AreEqual(1, note.Id);
            Assert.AreEqual(Note.TITLE, note.Title);
            Assert.AreEqual(Note.MESSAGE, note.Message);
        }

        [Test]
        public void Cannot_Deserialize_Node_To_An_Object_That_Has_Two_Properties_With_Text_Content_Attributes()
        {
            var doc = CreateNoteXml();

            RestResponse response = new RestResponse
            {
                Content = doc.ToString()
            };
            XmlDeserializer d = new XmlDeserializer();

            Assert.Throws(typeof(ArgumentException), () =>
            {
                var note = d.Deserialize<WrongNote>(response);
            });
>>>>>>> 9505b614
        }

        private static string CreateUnderscoresXml()
        {
            XDocument doc = new XDocument();
            XElement root = new XElement("Person");

            root.Add(new XElement("Name", "John Sheehan"));
            root.Add(new XElement("Start_Date", new DateTime(2009, 9, 25, 0, 6, 1)));
            root.Add(new XAttribute("Age", 28));
            root.Add(new XElement("Percent", 99.9999m));
            root.Add(new XElement("Big_Number", long.MaxValue));
            root.Add(new XAttribute("Is_Cool", false));
            root.Add(new XElement("Ignore", "dummy"));
            root.Add(new XAttribute("Read_Only", "dummy"));
            root.Add(new XElement("Unique_Id", new Guid(GUID_STRING)));
            root.Add(new XElement("Url", "http://example.com"));
            root.Add(new XElement("Url_Path", "/foo/bar"));
            root.Add(new XElement("Best_Friend",
                new XElement("Name", "The Fonz"),
                new XAttribute("Since", 1952)));

            XElement friends = new XElement("Friends");

            for (int i = 0; i < 10; i++)
            {
                friends.Add(new XElement("Friend",
                    new XElement("Name", "Friend" + i),
                    new XAttribute("Since", DateTime.Now.Year - i)));
            }

            root.Add(friends);

            XElement foes = new XElement("Foes");

            foes.Add(new XAttribute("Team", "Yankees"));

            for (int i = 0; i < 5; i++)
            {
                foes.Add(new XElement("Foe", new XElement("Nickname", "Foe" + i)));
            }

            root.Add(foes);
            doc.Add(root);

            return doc.ToString();
        }

        private static string CreateLowercaseUnderscoresXml()
        {
            XDocument doc = new XDocument();
            XElement root = new XElement("Person");

            root.Add(new XElement("Name", "John Sheehan"));
            root.Add(new XElement("start_date", new DateTime(2009, 9, 25, 0, 6, 1)));
            root.Add(new XAttribute("Age", 28));
            root.Add(new XElement("Percent", 99.9999m));
            root.Add(new XElement("big_number", long.MaxValue));
            root.Add(new XAttribute("is_cool", false));
            root.Add(new XElement("Ignore", "dummy"));
            root.Add(new XAttribute("read_only", "dummy"));
            root.Add(new XElement("unique_id", new Guid(GUID_STRING)));
            root.Add(new XElement("Url", "http://example.com"));
            root.Add(new XElement("url_path", "/foo/bar"));
            root.Add(new XElement("best_friend",
                new XElement("name", "The Fonz"),
                new XAttribute("Since", 1952)));

            XElement friends = new XElement("Friends");

            for (int i = 0; i < 10; i++)
            {
                friends.Add(new XElement("Friend",
                    new XElement("Name", "Friend" + i),
                    new XAttribute("Since", DateTime.Now.Year - i)));
            }

            root.Add(friends);

            XElement foes = new XElement("Foes");

            foes.Add(new XAttribute("Team", "Yankees"));

            for (int i = 0; i < 5; i++)
            {
                foes.Add(new XElement("Foe", new XElement("Nickname", "Foe" + i)));
            }

            root.Add(foes);
            doc.Add(root);

            return doc.ToString();
        }

        private static string CreateDashesXml()
        {
            XDocument doc = new XDocument();
            XElement root = new XElement("Person");

            root.Add(new XElement("Name", "John Sheehan"));
            root.Add(new XElement("Start_Date", new DateTime(2009, 9, 25, 0, 6, 1)));
            root.Add(new XAttribute("Age", 28));
            root.Add(new XElement("Percent", 99.9999m));
            root.Add(new XElement("Big-Number", long.MaxValue));
            root.Add(new XAttribute("Is-Cool", false));
            root.Add(new XElement("Ignore", "dummy"));
            root.Add(new XAttribute("Read-Only", "dummy"));
            root.Add(new XElement("Unique-Id", new Guid(GUID_STRING)));
            root.Add(new XElement("Url", "http://example.com"));
            root.Add(new XElement("Url-Path", "/foo/bar"));
            root.Add(new XElement("Best-Friend",
                new XElement("Name", "The Fonz"),
                new XAttribute("Since", 1952)));

            XElement friends = new XElement("Friends");

            for (int i = 0; i < 10; i++)
            {
                friends.Add(new XElement("Friend",
                    new XElement("Name", "Friend" + i),
                    new XAttribute("Since", DateTime.Now.Year - i)));
            }

            root.Add(friends);

            XElement foes = new XElement("Foes");

            foes.Add(new XAttribute("Team", "Yankees"));

            for (int i = 0; i < 5; i++)
            {
                foes.Add(new XElement("Foe", new XElement("Nickname", "Foe" + i)));
            }

            root.Add(foes);
            doc.Add(root);

            return doc.ToString();
        }

        private static string CreateLowerCasedRootElementWithDashesXml()
        {
            XDocument doc = new XDocument();
            XElement root = new XElement("incoming-invoices",
                new XElement("incoming-invoice", new XElement("concept-id", 45)));

            doc.Add(root);

            return doc.ToString();
        }

        private static string CreateElementsXml()
        {
            XDocument doc = new XDocument();
            XElement root = new XElement("Person");

            root.Add(new XElement("Name", "John Sheehan"));
            root.Add(new XElement("StartDate", new DateTime(2009, 9, 25, 0, 6, 1)));
            root.Add(new XElement("Age", 28));
            root.Add(new XElement("Percent", 99.9999m));
            root.Add(new XElement("BigNumber", long.MaxValue));
            root.Add(new XElement("IsCool", false));
            root.Add(new XElement("Ignore", "dummy"));
            root.Add(new XElement("ReadOnly", "dummy"));
            root.Add(new XElement("UniqueId", new Guid(GUID_STRING)));
            root.Add(new XElement("EmptyGuid", ""));
            root.Add(new XElement("Url", "http://example.com"));
            root.Add(new XElement("UrlPath", "/foo/bar"));
            root.Add(new XElement("Order", "third"));
            root.Add(new XElement("Disposition", "so-so"));
            root.Add(new XElement("BestFriend",
                new XElement("Name", "The Fonz"),
                new XElement("Since", 1952)));

            XElement friends = new XElement("Friends");

            for (int i = 0; i < 10; i++)
            {
                friends.Add(new XElement("Friend",
                    new XElement("Name", "Friend" + i),
                    new XElement("Since", DateTime.Now.Year - i)));
            }

            root.Add(friends);
            doc.Add(root);

            return doc.ToString();
        }

        private static string CreateAttributesXml()
        {
            XDocument doc = new XDocument();
            XElement root = new XElement("Person");

            root.Add(new XAttribute("Name", "John Sheehan"));
            root.Add(new XAttribute("StartDate", new DateTime(2009, 9, 25, 0, 6, 1)));
            root.Add(new XAttribute("Age", 28));
            root.Add(new XAttribute("Percent", 99.9999m));
            root.Add(new XAttribute("BigNumber", long.MaxValue));
            root.Add(new XAttribute("IsCool", false));
            root.Add(new XAttribute("Ignore", "dummy"));
            root.Add(new XAttribute("ReadOnly", "dummy"));
            root.Add(new XAttribute("UniqueId", new Guid(GUID_STRING)));
            root.Add(new XAttribute("Url", "http://example.com"));
            root.Add(new XAttribute("UrlPath", "/foo/bar"));
            root.Add(new XElement("BestFriend",
                new XAttribute("Name", "The Fonz"),
                new XAttribute("Since", 1952)));

            doc.Add(root);

            return doc.ToString();
        }

        private static string CreateNoteXml()
        {
            XDocument doc = new XDocument();
            XElement root = new XElement("Note");

            root.SetAttributeValue("Id", 1);
            root.Value = Note.MESSAGE;
            root.Add(new XElement("Title", Note.TITLE));

            doc.Add(root);

            return doc.ToString();
        }

        private static string CreateWrongNoteXml()
        {
            XDocument doc = new XDocument();
            XElement root = new XElement("Note");

            root.SetAttributeValue("Id", 1);
            root.Add(new XElement("Text", "What a wrong note."));

            doc.Add(root);

            return doc.ToString();
        }

        private static string CreateXmlWithNullValues()
        {
            XDocument doc = new XDocument();
            XElement root = new XElement("NullableValues");

            root.Add(new XElement("Id", null),
                new XElement("StartDate", null),
                new XElement("UniqueId", null));

            doc.Add(root);

            return doc.ToString();
        }

        private static string CreateXmlWithoutEmptyValues(CultureInfo culture)
        {
            XDocument doc = new XDocument();
            XElement root = new XElement("NullableValues");

            root.Add(new XElement("Id", 123),
                new XElement("StartDate", new DateTime(2010, 2, 21, 9, 35, 00).ToString(culture)),
                new XElement("UniqueId", new Guid(GUID_STRING)));

            doc.Add(root);

            return doc.ToString();
        }

        private static string CreateXmlWithEmptyNestedList()
        {
            XDocument doc = new XDocument();
            XElement root = new XElement("EmptyListSample");

            root.Add(new XElement("Images"));
            doc.Add(root);

            return doc.ToString();
        }

        private static string CreateXmlWithEmptyInlineList()
        {
            XDocument doc = new XDocument();
            XElement root = new XElement("EmptyListSample");

            doc.Add(root);

            return doc.ToString();
        }

        private static string CreateXmlWithAttributesAndNullValues()
        {
            XDocument doc = new XDocument();
            XElement root = new XElement("NullableValues");
            XElement idElement = new XElement("Id", null);

            idElement.SetAttributeValue("SomeAttribute", "SomeAttribute_Value");

            root.Add(idElement,
                new XElement("StartDate", null),
                new XElement("UniqueId", null));

            doc.Add(root);

            return doc.ToString();
        }

        private static string CreateXmlWithAttributesAndNullValuesAndPopulatedValues()
        {
            XDocument doc = new XDocument();
            XElement root = new XElement("NullableValues");
            XElement idElement = new XElement("Id", null);

            idElement.SetAttributeValue("SomeAttribute", "SomeAttribute_Value");

            root.Add(idElement,
                new XElement("StartDate", null),
                new XElement("UniqueId", new Guid(GUID_STRING)));

            doc.Add(root);

            return doc.ToString();
        }
    }
}<|MERGE_RESOLUTION|>--- conflicted
+++ resolved
@@ -677,7 +677,41 @@
         }
 
         [Test]
-<<<<<<< HEAD
+        public void Can_Deserialize_Node_That_Has_Attribute_And_Content()
+        {
+            var doc = CreateNoteXml();
+
+            RestResponse response = new RestResponse
+            {
+                Content = doc.ToString()
+            };
+            XmlDeserializer d = new XmlDeserializer();
+
+            Note note = d.Deserialize<Note>(response);
+
+            Assert.AreEqual(1, note.Id);
+            Assert.AreEqual(Note.TITLE, note.Title);
+            Assert.AreEqual(Note.MESSAGE, note.Message);
+        }
+
+        [Test]
+        public void Cannot_Deserialize_Node_To_An_Object_That_Has_Two_Properties_With_Text_Content_Attributes()
+        {
+            var doc = CreateNoteXml();
+
+            RestResponse response = new RestResponse
+            {
+                Content = doc.ToString()
+            };
+            XmlDeserializer d = new XmlDeserializer();
+
+            Assert.Throws(typeof(ArgumentException), () =>
+            {
+                var note = d.Deserialize<WrongNote>(response);
+            });
+        }
+
+        [Test]
         public void Can_Deserialize_ElementNamedValue()
         {
             XDocument doc = new XDocument();
@@ -763,40 +797,6 @@
             Assert.AreEqual(output.Title, "text title");
             Assert.IsNotEmpty(output.Othername);
             Assert.IsTrue(output.Othername.Any(x => x.Text1 == "first row text 1 sample"));
-=======
-        public void Can_Deserialize_Node_That_Has_Attribute_And_Content()
-        {
-            var doc = CreateNoteXml();
-
-            RestResponse response = new RestResponse
-            {
-                Content = doc.ToString()
-            };
-            XmlDeserializer d = new XmlDeserializer();
-
-            Note note = d.Deserialize<Note>(response);
-
-            Assert.AreEqual(1, note.Id);
-            Assert.AreEqual(Note.TITLE, note.Title);
-            Assert.AreEqual(Note.MESSAGE, note.Message);
-        }
-
-        [Test]
-        public void Cannot_Deserialize_Node_To_An_Object_That_Has_Two_Properties_With_Text_Content_Attributes()
-        {
-            var doc = CreateNoteXml();
-
-            RestResponse response = new RestResponse
-            {
-                Content = doc.ToString()
-            };
-            XmlDeserializer d = new XmlDeserializer();
-
-            Assert.Throws(typeof(ArgumentException), () =>
-            {
-                var note = d.Deserialize<WrongNote>(response);
-            });
->>>>>>> 9505b614
         }
 
         private static string CreateUnderscoresXml()
