﻿<?xml version="1.0" encoding="utf-8"?>
<Project ToolsVersion="4.0" DefaultTargets="Build" xmlns="http://schemas.microsoft.com/developer/msbuild/2003">
  <PropertyGroup>
    <Configuration Condition=" '$(Configuration)' == '' ">Debug</Configuration>
    <Platform Condition=" '$(Platform)' == '' ">AnyCPU</Platform>
    <ProductVersion>9.0.30729</ProductVersion>
    <SchemaVersion>2.0</SchemaVersion>
    <ProjectGuid>{1464E4AC-18BB-4F23-8A0B-68196F9E1871}</ProjectGuid>
    <OutputType>Library</OutputType>
    <AppDesignerFolder>Properties</AppDesignerFolder>
    <RootNamespace>RestSharp.Tests</RootNamespace>
    <AssemblyName>RestSharp.Tests</AssemblyName>
    <TargetFrameworkVersion>v3.5</TargetFrameworkVersion>
    <FileAlignment>512</FileAlignment>
    <FileUpgradeFlags>
    </FileUpgradeFlags>
    <OldToolsVersion>3.5</OldToolsVersion>
    <UpgradeBackupLocation />
    <PublishUrl>publish\</PublishUrl>
    <Install>true</Install>
    <InstallFrom>Disk</InstallFrom>
    <UpdateEnabled>false</UpdateEnabled>
    <UpdateMode>Foreground</UpdateMode>
    <UpdateInterval>7</UpdateInterval>
    <UpdateIntervalUnits>Days</UpdateIntervalUnits>
    <UpdatePeriodically>false</UpdatePeriodically>
    <UpdateRequired>false</UpdateRequired>
    <MapFileExtensions>true</MapFileExtensions>
    <ApplicationRevision>0</ApplicationRevision>
    <ApplicationVersion>1.0.0.%2a</ApplicationVersion>
    <IsWebBootstrapper>false</IsWebBootstrapper>
    <UseApplicationTrust>false</UseApplicationTrust>
    <BootstrapperEnabled>true</BootstrapperEnabled>
    <SolutionDir Condition="$(SolutionDir) == '' Or $(SolutionDir) == '*Undefined*'">..\</SolutionDir>
    <RestorePackages>true</RestorePackages>
    <TargetFrameworkProfile />
  </PropertyGroup>
  <PropertyGroup Condition=" '$(Configuration)|$(Platform)' == 'Debug|AnyCPU' ">
    <DebugSymbols>true</DebugSymbols>
    <DebugType>full</DebugType>
    <Optimize>false</Optimize>
    <OutputPath>bin\Debug\</OutputPath>
    <DefineConstants>DEBUG;TRACE</DefineConstants>
    <ErrorReport>prompt</ErrorReport>
    <WarningLevel>4</WarningLevel>
    <CodeAnalysisRuleSet>AllRules.ruleset</CodeAnalysisRuleSet>
    <Prefer32Bit>false</Prefer32Bit>
  </PropertyGroup>
  <PropertyGroup Condition=" '$(Configuration)|$(Platform)' == 'Release|AnyCPU' ">
    <DebugType>pdbonly</DebugType>
    <Optimize>true</Optimize>
    <OutputPath>bin\Release\</OutputPath>
    <DefineConstants>TRACE</DefineConstants>
    <ErrorReport>prompt</ErrorReport>
    <WarningLevel>4</WarningLevel>
    <CodeAnalysisRuleSet>AllRules.ruleset</CodeAnalysisRuleSet>
    <DocumentationFile>
    </DocumentationFile>
    <Prefer32Bit>false</Prefer32Bit>
  </PropertyGroup>
  <ItemGroup>
    <Reference Include="Microsoft.Build.Framework" />
    <Reference Include="Microsoft.Build.Utilities.v3.5" />
    <Reference Include="nunit.framework, Version=2.6.4.14350, Culture=neutral, PublicKeyToken=96d09a1eb7f44a77, processorArchitecture=MSIL">
      <HintPath>..\packages\NUnit.2.6.4\lib\nunit.framework.dll</HintPath>
      <Private>True</Private>
    </Reference>
    <Reference Include="System" />
    <Reference Include="System.Core">
    </Reference>
    <Reference Include="System.Xml.Linq">
    </Reference>
    <Reference Include="System.Data" />
    <Reference Include="System.Xml" />
  </ItemGroup>
  <ItemGroup>
<<<<<<< HEAD
    <Compile Include="InterfaceImplementationTests.cs" />
    <Compile Include="AddRangeTests.cs" />
=======
    <Compile Include="JwtAuthTests.cs" />
>>>>>>> 5a997ec8
    <Compile Include="OAuthTests.cs" />
    <Compile Include="SampleClasses\EmployeeTracker.cs" />
    <Compile Include="SampleClasses\EnumTest.cs" />
    <Compile Include="SampleClasses\Goodreads.cs" />
    <Compile Include="SampleClasses\GoogleWeatherWithAttributes.cs" />
    <Compile Include="SampleClasses\Struct.cs" />
    <Compile Include="XmlAttributeDeserializerTests.cs" />
    <Compile Include="CultureChange.cs" />
    <Compile Include="JsonTests.cs" />
    <Compile Include="Fakes\NullHttp.cs" />
    <Compile Include="NamespacedXmlTests.cs" />
    <Compile Include="NuSpecUpdateTask.cs" />
    <Compile Include="Properties\AssemblyInfo.cs" />
    <Compile Include="RestRequestTests.cs" />
    <Compile Include="SampleClasses\BooleanTest.cs" />
    <Compile Include="SampleClasses\foursq.cs" />
    <Compile Include="SampleClasses\googleweather.cs" />
    <Compile Include="SampleClasses\JsonLists.cs" />
    <Compile Include="SampleClasses\ListSamples.cs" />
    <Compile Include="SampleClasses\Lastfm.cs" />
    <Compile Include="SampleClasses\misc.cs" />
    <Compile Include="SampleClasses\nullables.cs" />
    <Compile Include="SampleClasses\eventful.cs" />
    <Compile Include="SampleClasses\Oddball.cs" />
    <Compile Include="SampleClasses\SOUser.cs" />
    <Compile Include="SampleClasses\TwilioCallList.cs" />
    <Compile Include="SampleClasses\twitter.cs" />
    <Compile Include="SerializerTests.cs" />
    <Compile Include="SimpleJson.cs" />
    <Compile Include="UrlBuilderTests.cs" />
    <Compile Include="XmlDeserializerTests.cs" />
  </ItemGroup>
  <ItemGroup>
    <Content Include="SampleData\4sq.txt">
      <CopyToOutputDirectory>Always</CopyToOutputDirectory>
    </Content>
    <Content Include="SampleData\boolean_from_string.xml">
      <CopyToOutputDirectory>Always</CopyToOutputDirectory>
    </Content>
    <Content Include="SampleData\boolean_from_number.xml">
      <CopyToOutputDirectory>Always</CopyToOutputDirectory>
    </Content>
    <Content Include="SampleData\Goodreads.xml">
      <CopyToOutputDirectory>Always</CopyToOutputDirectory>
    </Content>
    <Content Include="SampleData\iso8601datetimes.txt">
      <CopyToOutputDirectory>Always</CopyToOutputDirectory>
    </Content>
    <Content Include="SampleData\jsondictionary_KeysType.txt">
      <CopyToOutputDirectory>Always</CopyToOutputDirectory>
    </Content>
    <Content Include="SampleData\jsondictionary.txt">
      <CopyToOutputDirectory>Always</CopyToOutputDirectory>
    </Content>
    <Content Include="SampleData\jsonenumtypes.txt">
      <CopyToOutputDirectory>Always</CopyToOutputDirectory>
    </Content>
    <Content Include="SampleData\objectproperty.txt">
      <CopyToOutputDirectory>Always</CopyToOutputDirectory>
    </Content>
    <Content Include="SampleData\underscore_prefix.txt">
      <CopyToOutputDirectory>Always</CopyToOutputDirectory>
    </Content>
    <Content Include="SampleData\datetimes.txt">
      <CopyToOutputDirectory>Always</CopyToOutputDirectory>
    </Content>
    <Content Include="SampleData\jsonenums.txt">
      <CopyToOutputDirectory>Always</CopyToOutputDirectory>
    </Content>
    <Content Include="SampleData\directlists.xml">
      <CopyToOutputDirectory>Always</CopyToOutputDirectory>
    </Content>
    <Content Include="SampleData\GenericWithList.txt">
      <CopyToOutputDirectory>Always</CopyToOutputDirectory>
    </Content>
    <Content Include="SampleData\GoogleWeather.xml">
      <CopyToOutputDirectory>Always</CopyToOutputDirectory>
    </Content>
    <Content Include="SampleData\InlineListSample.xml">
      <CopyToOutputDirectory>Always</CopyToOutputDirectory>
    </Content>
    <Content Include="SampleData\jsonarray.txt">
      <CopyToOutputDirectory>Always</CopyToOutputDirectory>
    </Content>
    <Content Include="SampleData\eventful.xml">
      <CopyToOutputDirectory>Always</CopyToOutputDirectory>
    </Content>
    <Content Include="SampleData\jsonlists.txt">
      <CopyToOutputDirectory>Always</CopyToOutputDirectory>
    </Content>
    <Content Include="SampleData\ListWithAttributes.xml">
      <CopyToOutputDirectory>PreserveNewest</CopyToOutputDirectory>
    </Content>
    <Content Include="SampleData\NestedListSample.xml">
      <CopyToOutputDirectory>Always</CopyToOutputDirectory>
    </Content>
    <Content Include="SampleData\person.json.txt">
      <CopyToOutputDirectory>Always</CopyToOutputDirectory>
    </Content>
    <Content Include="SampleData\sojson.txt">
      <CopyToOutputDirectory>Always</CopyToOutputDirectory>
    </Content>
    <Content Include="SampleData\Lastfm.xml">
      <CopyToOutputDirectory>Always</CopyToOutputDirectory>
    </Content>
    <Content Include="SampleData\timespans.txt">
      <CopyToOutputDirectory>Always</CopyToOutputDirectory>
    </Content>
    <Content Include="SampleData\xmllists.xml">
      <CopyToOutputDirectory>Always</CopyToOutputDirectory>
    </Content>
  </ItemGroup>
  <ItemGroup>
    <BootstrapperPackage Include="Microsoft.Net.Client.3.5">
      <Visible>False</Visible>
      <ProductName>.NET Framework 3.5 SP1 Client Profile</ProductName>
      <Install>false</Install>
    </BootstrapperPackage>
    <BootstrapperPackage Include="Microsoft.Net.Framework.3.5.SP1">
      <Visible>False</Visible>
      <ProductName>.NET Framework 3.5 SP1</ProductName>
      <Install>true</Install>
    </BootstrapperPackage>
    <BootstrapperPackage Include="Microsoft.Windows.Installer.3.1">
      <Visible>False</Visible>
      <ProductName>Windows Installer 3.1</ProductName>
      <Install>true</Install>
    </BootstrapperPackage>
  </ItemGroup>
  <ItemGroup>
    <None Include="packages.config" />
    <Content Include="SampleData\restsharp.nuspec">
      <CopyToOutputDirectory>Always</CopyToOutputDirectory>
    </Content>
  </ItemGroup>
  <Import Project="$(MSBuildToolsPath)\Microsoft.CSharp.targets" />
  <!-- To modify your build process, add your task inside one of the targets below and uncomment it. 
       Other similar extension points exist, see Microsoft.Common.targets.
  <Target Name="BeforeBuild">
  </Target>
  <Target Name="AfterBuild">
  </Target>
  -->
  <ItemGroup>
    <ProjectReference Include="..\RestSharp.Build\RestSharp.Build.csproj">
      <Project>{CCC30138-3D68-44D8-AF1A-D22F769EE8DC}</Project>
      <Name>RestSharp.Build</Name>
    </ProjectReference>
    <ProjectReference Include="..\RestSharp\RestSharp.csproj">
      <Project>{2ECECFBF-5F3E-40EE-A963-72336DC7ABE2}</Project>
      <Name>RestSharp</Name>
    </ProjectReference>
  </ItemGroup>
  <Import Project="$(SolutionDir)\.nuget\nuget.targets" />
</Project><|MERGE_RESOLUTION|>--- conflicted
+++ resolved
@@ -74,12 +74,9 @@
     <Reference Include="System.Xml" />
   </ItemGroup>
   <ItemGroup>
-<<<<<<< HEAD
     <Compile Include="InterfaceImplementationTests.cs" />
     <Compile Include="AddRangeTests.cs" />
-=======
     <Compile Include="JwtAuthTests.cs" />
->>>>>>> 5a997ec8
     <Compile Include="OAuthTests.cs" />
     <Compile Include="SampleClasses\EmployeeTracker.cs" />
     <Compile Include="SampleClasses\EnumTest.cs" />
