﻿<Project Sdk="Microsoft.NET.Sdk">
  <PropertyGroup>
    <TargetFrameworks>net452;netcoreapp2.0</TargetFrameworks>
    <IsPackable>false</IsPackable>
    <AssemblyOriginatorKeyFile>..\RestSharp.snk</AssemblyOriginatorKeyFile>
    <SignAssembly>true</SignAssembly>
  </PropertyGroup>
<<<<<<< HEAD
=======
  <PropertyGroup Condition=" '$(Configuration)|$(Platform)' == 'Debug|AnyCPU' ">
    <DebugSymbols>true</DebugSymbols>
    <DebugType>full</DebugType>
    <Optimize>false</Optimize>
    <OutputPath>bin\Debug\</OutputPath>
    <DefineConstants>DEBUG;TRACE</DefineConstants>
    <ErrorReport>prompt</ErrorReport>
    <WarningLevel>4</WarningLevel>
    <CodeAnalysisRuleSet>AllRules.ruleset</CodeAnalysisRuleSet>
    <Prefer32Bit>false</Prefer32Bit>
  </PropertyGroup>
  <PropertyGroup Condition=" '$(Configuration)|$(Platform)' == 'Release|AnyCPU' ">
    <DebugType>pdbonly</DebugType>
    <Optimize>true</Optimize>
    <OutputPath>bin\Release\</OutputPath>
    <DefineConstants>TRACE</DefineConstants>
    <ErrorReport>prompt</ErrorReport>
    <WarningLevel>4</WarningLevel>
    <CodeAnalysisRuleSet>AllRules.ruleset</CodeAnalysisRuleSet>
    <DocumentationFile>
    </DocumentationFile>
    <Prefer32Bit>false</Prefer32Bit>
  </PropertyGroup>
  <ItemGroup>
    <Reference Include="Microsoft.Build.Framework" />
    <Reference Include="Microsoft.Build.Utilities.v3.5" />
    <Reference Include="nunit.framework, Version=2.6.4.14350, Culture=neutral, PublicKeyToken=96d09a1eb7f44a77, processorArchitecture=MSIL">
      <HintPath>..\packages\NUnit.2.6.4\lib\nunit.framework.dll</HintPath>
      <Private>True</Private>
    </Reference>
    <Reference Include="System" />
    <Reference Include="System.Core">
    </Reference>
    <Reference Include="System.Xml.Linq">
    </Reference>
    <Reference Include="System.Data" />
    <Reference Include="System.Xml" />
  </ItemGroup>
  <ItemGroup>
    <Compile Include="InterfaceImplementationTests.cs" />
    <Compile Include="AddRangeTests.cs" />
    <Compile Include="JwtAuthTests.cs" />
    <Compile Include="OAuthTests.cs" />
    <Compile Include="SampleClasses\BearerToken.cs" />
    <Compile Include="SampleClasses\EmployeeTracker.cs" />
    <Compile Include="SampleClasses\EnumTest.cs" />
    <Compile Include="SampleClasses\Goodreads.cs" />
    <Compile Include="SampleClasses\GoogleWeatherWithAttributes.cs" />
    <Compile Include="SampleClasses\Struct.cs" />
    <Compile Include="StringExtensionTests.cs" />
    <Compile Include="XmlAttributeDeserializerTests.cs" />
    <Compile Include="CultureChange.cs" />
    <Compile Include="JsonTests.cs" />
    <Compile Include="Fakes\NullHttp.cs" />
    <Compile Include="NamespacedXmlTests.cs" />
    <Compile Include="NuSpecUpdateTask.cs" />
    <Compile Include="Properties\AssemblyInfo.cs" />
    <Compile Include="RestRequestTests.cs" />
    <Compile Include="SampleClasses\BooleanTest.cs" />
    <Compile Include="SampleClasses\foursq.cs" />
    <Compile Include="SampleClasses\googleweather.cs" />
    <Compile Include="SampleClasses\JsonLists.cs" />
    <Compile Include="SampleClasses\ListSamples.cs" />
    <Compile Include="SampleClasses\Lastfm.cs" />
    <Compile Include="SampleClasses\misc.cs" />
    <Compile Include="SampleClasses\nullables.cs" />
    <Compile Include="SampleClasses\eventful.cs" />
    <Compile Include="SampleClasses\Oddball.cs" />
    <Compile Include="SampleClasses\SoUser.cs" />
    <Compile Include="SampleClasses\TwilioCallList.cs" />
    <Compile Include="SampleClasses\twitter.cs" />
    <Compile Include="SerializerTests.cs" />
    <Compile Include="SimpleJson.cs" />
    <Compile Include="UrlBuilderTests.cs" />
    <Compile Include="XmlDeserializerTests.cs" />
  </ItemGroup>
  <ItemGroup>
    <Content Include="SampleData\4sq.txt">
      <CopyToOutputDirectory>Always</CopyToOutputDirectory>
    </Content>
    <Content Include="SampleData\bearertoken.txt">
      <CopyToOutputDirectory>Always</CopyToOutputDirectory>
    </Content>
    <Content Include="SampleData\boolean_from_string.xml">
      <CopyToOutputDirectory>Always</CopyToOutputDirectory>
    </Content>
    <Content Include="SampleData\boolean_from_number.xml">
      <CopyToOutputDirectory>Always</CopyToOutputDirectory>
    </Content>
    <Content Include="SampleData\deserialize_as_list.xml">
      <CopyToOutputDirectory>Always</CopyToOutputDirectory>
    </Content>
    <Content Include="SampleData\Goodreads.xml">
      <CopyToOutputDirectory>Always</CopyToOutputDirectory>
    </Content>
    <Content Include="SampleData\iso8601datetimes.txt">
      <CopyToOutputDirectory>Always</CopyToOutputDirectory>
    </Content>
    <Content Include="SampleData\jsondictionary_null.txt">
      <CopyToOutputDirectory>Always</CopyToOutputDirectory>
    </Content>
    <Content Include="SampleData\jsondictionary_KeysType.txt">
      <CopyToOutputDirectory>Always</CopyToOutputDirectory>
    </Content>
    <Content Include="SampleData\jsondictionary.txt">
      <CopyToOutputDirectory>Always</CopyToOutputDirectory>
    </Content>
    <Content Include="SampleData\jsonenumtypes.txt">
      <CopyToOutputDirectory>Always</CopyToOutputDirectory>
    </Content>
    <Content Include="SampleData\objectproperty.txt">
      <CopyToOutputDirectory>Always</CopyToOutputDirectory>
    </Content>
    <Content Include="SampleData\underscore_prefix.txt">
      <CopyToOutputDirectory>Always</CopyToOutputDirectory>
    </Content>
    <Content Include="SampleData\datetimes.txt">
      <CopyToOutputDirectory>Always</CopyToOutputDirectory>
    </Content>
    <Content Include="SampleData\jsonenums.txt">
      <CopyToOutputDirectory>Always</CopyToOutputDirectory>
    </Content>
    <Content Include="SampleData\directlists.xml">
      <CopyToOutputDirectory>Always</CopyToOutputDirectory>
    </Content>
    <Content Include="SampleData\GenericWithList.txt">
      <CopyToOutputDirectory>Always</CopyToOutputDirectory>
    </Content>
    <Content Include="SampleData\GoogleWeather.xml">
      <CopyToOutputDirectory>Always</CopyToOutputDirectory>
    </Content>
    <Content Include="SampleData\InlineListSample.xml">
      <CopyToOutputDirectory>Always</CopyToOutputDirectory>
    </Content>
    <Content Include="SampleData\jsonarray.txt">
      <CopyToOutputDirectory>Always</CopyToOutputDirectory>
    </Content>
    <Content Include="SampleData\eventful.xml">
      <CopyToOutputDirectory>Always</CopyToOutputDirectory>
    </Content>
    <Content Include="SampleData\jsonlists.txt">
      <CopyToOutputDirectory>Always</CopyToOutputDirectory>
    </Content>
    <Content Include="SampleData\ListWithAttributes.xml">
      <CopyToOutputDirectory>PreserveNewest</CopyToOutputDirectory>
    </Content>
    <Content Include="SampleData\NestedListSample.xml">
      <CopyToOutputDirectory>Always</CopyToOutputDirectory>
    </Content>
    <Content Include="SampleData\person.json.txt">
      <CopyToOutputDirectory>Always</CopyToOutputDirectory>
    </Content>
    <Content Include="SampleData\sojson.txt">
      <CopyToOutputDirectory>Always</CopyToOutputDirectory>
    </Content>
    <Content Include="SampleData\Lastfm.xml">
      <CopyToOutputDirectory>Always</CopyToOutputDirectory>
    </Content>
    <Content Include="SampleData\timespans.txt">
      <CopyToOutputDirectory>Always</CopyToOutputDirectory>
    </Content>
    <Content Include="SampleData\xmllists.xml">
      <CopyToOutputDirectory>Always</CopyToOutputDirectory>
    </Content>
  </ItemGroup>
>>>>>>> 6f9c93ca
  <ItemGroup>
    <PackageReference Include="Microsoft.NET.Test.Sdk" Version="15.3.0" />
    <PackageReference Include="NUnit" Version="3.8.1" />
    <PackageReference Include="NUnit3TestAdapter" Version="3.8.0" />
  </ItemGroup>
  <ItemGroup>
    <ProjectReference Include="..\RestSharp\RestSharp.csproj" />
  </ItemGroup>
  <ItemGroup>
    <Compile Remove="NuSpecUpdateTask.cs" />
  </ItemGroup>
  <ItemGroup>
    <None Update="SampleData\4sq.txt">
      <CopyToOutputDirectory>PreserveNewest</CopyToOutputDirectory>
    </None>
    <None Update="SampleData\boolean_from_number.xml">
      <CopyToOutputDirectory>PreserveNewest</CopyToOutputDirectory>
    </None>
    <None Update="SampleData\boolean_from_string.xml">
      <CopyToOutputDirectory>PreserveNewest</CopyToOutputDirectory>
    </None>
    <None Update="SampleData\datetimes.txt">
      <CopyToOutputDirectory>PreserveNewest</CopyToOutputDirectory>
    </None>
    <None Update="SampleData\deserialize_as_list.xml">
      <CopyToOutputDirectory>PreserveNewest</CopyToOutputDirectory>
    </None>
    <None Update="SampleData\directlists.xml">
      <CopyToOutputDirectory>PreserveNewest</CopyToOutputDirectory>
    </None>
    <None Update="SampleData\eventful.xml">
      <CopyToOutputDirectory>PreserveNewest</CopyToOutputDirectory>
    </None>
    <None Update="SampleData\GenericWithList.txt">
      <CopyToOutputDirectory>PreserveNewest</CopyToOutputDirectory>
    </None>
    <None Update="SampleData\Goodreads.xml">
      <CopyToOutputDirectory>PreserveNewest</CopyToOutputDirectory>
    </None>
    <None Update="SampleData\GoogleWeather.xml">
      <CopyToOutputDirectory>PreserveNewest</CopyToOutputDirectory>
    </None>
    <None Update="SampleData\InlineListSample.xml">
      <CopyToOutputDirectory>PreserveNewest</CopyToOutputDirectory>
    </None>
    <None Update="SampleData\iso8601datetimes.txt">
      <CopyToOutputDirectory>PreserveNewest</CopyToOutputDirectory>
    </None>
    <None Update="SampleData\jsonarray.txt">
      <CopyToOutputDirectory>PreserveNewest</CopyToOutputDirectory>
    </None>
    <None Update="SampleData\jsondictionary.txt">
      <CopyToOutputDirectory>PreserveNewest</CopyToOutputDirectory>
    </None>
    <None Update="SampleData\jsondictionary_KeysType.txt">
      <CopyToOutputDirectory>PreserveNewest</CopyToOutputDirectory>
    </None>
    <None Update="SampleData\jsondictionary_null.txt">
      <CopyToOutputDirectory>PreserveNewest</CopyToOutputDirectory>
    </None>
    <None Update="SampleData\jsonenums.txt">
      <CopyToOutputDirectory>PreserveNewest</CopyToOutputDirectory>
    </None>
    <None Update="SampleData\jsonenumtypes.txt">
      <CopyToOutputDirectory>PreserveNewest</CopyToOutputDirectory>
    </None>
    <None Update="SampleData\jsonlists.txt">
      <CopyToOutputDirectory>PreserveNewest</CopyToOutputDirectory>
    </None>
    <None Update="SampleData\Lastfm.xml">
      <CopyToOutputDirectory>PreserveNewest</CopyToOutputDirectory>
    </None>
    <None Update="SampleData\ListWithAttributes.xml">
      <CopyToOutputDirectory>PreserveNewest</CopyToOutputDirectory>
    </None>
    <None Update="SampleData\NestedListSample.xml">
      <CopyToOutputDirectory>PreserveNewest</CopyToOutputDirectory>
    </None>
    <None Update="SampleData\objectproperty.txt">
      <CopyToOutputDirectory>PreserveNewest</CopyToOutputDirectory>
    </None>
    <None Update="SampleData\person.json.txt">
      <CopyToOutputDirectory>PreserveNewest</CopyToOutputDirectory>
    </None>
    <None Update="SampleData\restsharp.nuspec">
      <CopyToOutputDirectory>PreserveNewest</CopyToOutputDirectory>
    </None>
    <None Update="SampleData\sojson.txt">
      <CopyToOutputDirectory>PreserveNewest</CopyToOutputDirectory>
    </None>
    <None Update="SampleData\timespans.txt">
      <CopyToOutputDirectory>PreserveNewest</CopyToOutputDirectory>
    </None>
    <None Update="SampleData\underscore_prefix.txt">
      <CopyToOutputDirectory>PreserveNewest</CopyToOutputDirectory>
    </None>
    <None Update="SampleData\xmllists.xml">
      <CopyToOutputDirectory>PreserveNewest</CopyToOutputDirectory>
    </None>
  </ItemGroup>
</Project><|MERGE_RESOLUTION|>--- conflicted
+++ resolved
@@ -5,8 +5,6 @@
     <AssemblyOriginatorKeyFile>..\RestSharp.snk</AssemblyOriginatorKeyFile>
     <SignAssembly>true</SignAssembly>
   </PropertyGroup>
-<<<<<<< HEAD
-=======
   <PropertyGroup Condition=" '$(Configuration)|$(Platform)' == 'Debug|AnyCPU' ">
     <DebugSymbols>true</DebugSymbols>
     <DebugType>full</DebugType>
@@ -172,7 +170,6 @@
       <CopyToOutputDirectory>Always</CopyToOutputDirectory>
     </Content>
   </ItemGroup>
->>>>>>> 6f9c93ca
   <ItemGroup>
     <PackageReference Include="Microsoft.NET.Test.Sdk" Version="15.3.0" />
     <PackageReference Include="NUnit" Version="3.8.1" />
