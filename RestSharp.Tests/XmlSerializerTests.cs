﻿#region License

//   Copyright 2010 John Sheehan
//
//   Licensed under the Apache License, Version 2.0 (the "License");
//   you may not use this file except in compliance with the License.
//   You may obtain a copy of the License at
//
//     http://www.apache.org/licenses/LICENSE-2.0
//
//   Unless required by applicable law or agreed to in writing, software
//   distributed under the License is distributed on an "AS IS" BASIS,
//   WITHOUT WARRANTIES OR CONDITIONS OF ANY KIND, either express or implied.
//   See the License for the specific language governing permissions and
//   limitations under the License. 

#endregion

using System;
using System.Collections.Generic;
using System.Globalization;
using System.Threading;
using System.Xml.Linq;
using NUnit.Framework;
using RestSharp.Serializers;
using RestSharp.Tests.SampleClasses;

namespace RestSharp.Tests
{
    [TestFixture]
    public class XmlSerializerTests
    {
        public XmlSerializerTests()
        {
            Thread.CurrentThread.CurrentCulture   = CultureInfo.InvariantCulture;
            Thread.CurrentThread.CurrentUICulture = CultureInfo.InstalledUICulture;
        }

        class Person
        {
            public string Name { get; set; }

            public int Age { get; set; }

            public decimal Price { get; set; }

            public DateTime StartDate { get; set; }

            public List<Item> Items { get; set; }

            public bool? IsCool { get; set; }
        }

        class Item
        {
            public string Name { get; set; }

            public int Value { get; set; }
        }

        enum Color { Red, Blue, Green }

        class ClassWithEnum
        {
            public Color Color { get; set; }
        }

        [SerializeAs(Name = "Person")]
        class WackyPerson
        {
            [SerializeAs(Name = "WackyName", Attribute = true)]
            public string Name { get; set; }

            public int Age { get; set; }

            [SerializeAs(Attribute = true)]
            public decimal Price { get; set; }

            [SerializeAs(Name = "start_date", Attribute = true)]
            public DateTime StartDate { get; set; }

            [SerializeAs(Name = "contact-data")]
            public ContactData ContactData { get; set; }
        }

        [SerializeAs(Name = "People")]
<<<<<<< HEAD
        class PersonList : List<Person> { }
=======
        private class Contacts
        {
            [SerializeAs(Content = true)]
            public List<Person> People { get; set; }
        }

        [SerializeAs(Name = "People")]
        private class PersonList : List<Person>
        {
        }
>>>>>>> b98de008

        class ContactData
        {
            public ContactData() => EmailAddresses = new List<EmailAddress>();

            [SerializeAs(Name = "email-addresses")]
            public List<EmailAddress> EmailAddresses { get; set; }
        }

        [SerializeAs(Name = "email-address")]
        class EmailAddress
        {
            [SerializeAs(Name = "address")]
            public string Address { get; set; }

            [SerializeAs(Name = "location")]
            public string Location { get; set; }
        }

        static XDocument GetNoteXDoc()
        {
            var doc  = new XDocument();
            var root = new XElement("Note");

            root.SetAttributeValue("Id", 1);
            root.Value = Note.MESSAGE;
            root.Add(new XElement("Title", Note.TITLE));

            doc.Add(root);

            return doc;
        }

        static XDocument GetSimplePocoXDoc()
        {
            var doc  = new XDocument();
            var root = new XElement("Person");

            root.Add(
                new XElement("Name", "Foo"),
                new XElement("Age", 50),
                new XElement("Price", 19.95m),
                new XElement(
                    "StartDate",
                    new DateTime(2009, 12, 18, 10, 2, 23).ToString(CultureInfo.InvariantCulture)
                )
            );

            var items = new XElement("Items");

            items.Add(new XElement("Item", new XElement("Name", "One"), new XElement("Value", 1)));
            items.Add(new XElement("Item", new XElement("Name", "Two"), new XElement("Value", 2)));
            items.Add(new XElement("Item", new XElement("Name", "Three"), new XElement("Value", 3)));

            root.Add(items);
            doc.Add(root);

            return doc;
        }

        static XDocument GetSimplePocoXDocWithIsoDate()
        {
            var doc  = new XDocument();
            var root = new XElement("Person");

            root.Add(
                new XElement("Name", "Foo"),
                new XElement("Age", 50),
                new XElement("Price", 19.95m),
                new XElement("StartDate", new DateTime(2009, 12, 18, 10, 2, 23).ToString("s"))
            );

            doc.Add(root);

            return doc;
        }

        static XDocument GetSimplePocoXDocWithXmlProperty()
        {
            var doc  = new XDocument();
            var root = new XElement("Person");

            root.Add(
                new XElement("Name", "Foo"),
                new XElement("Age", 50),
                new XElement("Price", 19.95m),
                new XElement("StartDate", new DateTime(2009, 12, 18, 10, 2, 23).ToString("s")),
                new XElement("IsCool", false)
            );

            doc.Add(root);

            return doc;
        }

        static XDocument GetSimplePocoXDocWithRoot()
        {
            var doc   = new XDocument();
            var root  = new XElement("Result");
            var start = new XElement("Person");

            start.Add(
                new XElement("Name", "Foo"),
                new XElement("Age", 50),
                new XElement("Price", 19.95m),
                new XElement(
                    "StartDate",
                    new DateTime(2009, 12, 18, 10, 2, 23).ToString(CultureInfo.InvariantCulture)
                )
            );

            root.Add(start);
            doc.Add(root);

            return doc;
        }

        static XDocument GetSimplePocoXDocWackyNames()
        {
            var doc  = new XDocument();
            var root = new XElement("Person");

            root.Add(
                new XAttribute("WackyName", "Foo"),
                new XElement("Age", 50),
                new XAttribute("Price", 19.95m),
                new XAttribute(
                    "start_date",
                    new DateTime(2009, 12, 18, 10, 2, 23).ToString(CultureInfo.InvariantCulture)
                )
            );

            doc.Add(root);

            return doc;
        }

        static XDocument GetSimplePocoXDocWackyNamesWithIListProperty()
        {
            var doc  = new XDocument();
            var root = new XElement("Person");

            root.Add(
                new XAttribute("WackyName", "Foo"),
                new XElement("Age", 50),
                new XAttribute("Price", 19.95m),
                new XAttribute(
                    "start_date",
                    new DateTime(2009, 12, 18, 10, 2, 23).ToString(CultureInfo.InvariantCulture)
                ),
                new XElement(
                    "contact-data",
                    new XElement(
                        "email-addresses",
                        new XElement(
                            "email-address",
                            new XElement("address", "test@test.com"),
                            new XElement("location", "Work")
                        )
                    )
                )
            );

            doc.Add(root);

            return doc;
        }

        static XDocument GetSortedPropsXDoc()
        {
            var doc  = new XDocument();
            var root = new XElement("OrderedProperties");

            root.Add(new XElement("StartDate", new DateTime(2010, 1, 1).ToString(CultureInfo.InvariantCulture)));
            root.Add(new XElement("Name", "Name"));
            root.Add(new XElement("Age", 99));

            doc.Add(root);

            return doc;
        }

        static XDocument GetPeopleXDoc(IFormatProvider culture)
        {
            var doc     = new XDocument();
            var root    = new XElement("People");
            var element = new XElement("Person");
            var items   = new XElement("Items");

            items.Add(new XElement("Item", new XElement("Name", "One"), new XElement("Value", 1)));
            items.Add(new XElement("Item", new XElement("Name", "Two"), new XElement("Value", 2)));
            items.Add(new XElement("Item", new XElement("Name", "Three"), new XElement("Value", 3)));

            element.Add(
                new XElement("Name", "Foo"),
                new XElement("Age", 50),
                new XElement("Price", 19.95m.ToString(culture)),
                new XElement("StartDate", new DateTime(2009, 12, 18, 10, 2, 23).ToString(culture))
            );

            element.Add(items);
            root.Add(element);
            element = new XElement("Person");

            element.Add(
                new XElement("Name", "Bar"),
                new XElement("Age", 23),
                new XElement("Price", 23.23m.ToString(culture)),
                new XElement("StartDate", new DateTime(2009, 12, 23, 10, 23, 23).ToString(culture))
            );

            element.Add(items);

            root.Add(element);
            doc.Add(root);

            return doc;
        }

        [Test]
        public void Can_serialize_a_list_which_is_the_content_of_root_element()
        {
            var contacts = new Contacts
            {
                People = new List<Person>
                {
                    new Person
                    {
                        Name = "Foo",
                        Age = 50,
                        Price = 19.95m,
                        StartDate = new DateTime(2009, 12, 18, 10, 2, 23),
                        Items = new List<Item>
                        {
                            new Item {Name = "One", Value = 1},
                            new Item {Name = "Two", Value = 2},
                            new Item {Name = "Three", Value = 3}
                        }
                    },
                    new Person
                    {
                        Name = "Bar",
                        Age = 23,
                        Price = 23.23m,
                        StartDate = new DateTime(2009, 12, 23, 10, 23, 23),
                        Items = new List<Item>
                        {
                            new Item {Name = "One", Value = 1},
                            new Item {Name = "Two", Value = 2},
                            new Item {Name = "Three", Value = 3}
                        }
                    }
                }
            };

            var xml = new XmlSerializer();
            var doc = xml.Serialize(contacts);
            var expected = GetPeopleXDoc(CultureInfo.InvariantCulture);

            Assert.AreEqual(expected.ToString(), doc);
        }

        [Test]
        public void Can_serialize_a_list_which_is_the_root_element()
        {
            var pocoList = new PersonList
            {
                new Person
                {
                    Name      = "Foo",
                    Age       = 50,
                    Price     = 19.95m,
                    StartDate = new DateTime(2009, 12, 18, 10, 2, 23),
                    Items = new List<Item>
                    {
                        new Item {Name = "One", Value   = 1},
                        new Item {Name = "Two", Value   = 2},
                        new Item {Name = "Three", Value = 3}
                    }
                },
                new Person
                {
                    Name      = "Bar",
                    Age       = 23,
                    Price     = 23.23m,
                    StartDate = new DateTime(2009, 12, 23, 10, 23, 23),
                    Items = new List<Item>
                    {
                        new Item {Name = "One", Value   = 1},
                        new Item {Name = "Two", Value   = 2},
                        new Item {Name = "Three", Value = 3}
                    }
                }
            };
            var xml      = new XmlSerializer();
            var doc      = xml.Serialize(pocoList);
            var expected = GetPeopleXDoc(CultureInfo.InvariantCulture);

            Assert.AreEqual(expected.ToString(), doc);
        }

        [Test]
        public void Can_Serialize_An_Object_To_Node_With_Attribute_And_Text_Content()
        {
            var note = new Note
            {
                Id      = 1,
                Title   = Note.TITLE,
                Message = Note.MESSAGE
            };

            var xml = new XmlSerializer();
            var doc = xml.Serialize(note);

            var expected    = GetNoteXDoc();
            var expectedStr = expected.ToString();

            Assert.AreEqual(expectedStr, doc);
        }

        [Test]
        public void Can_serialize_Enum()
        {
            var enumClass = new ClassWithEnum {Color = Color.Red};
            var xml       = new XmlSerializer();
            var doc       = xml.Serialize(enumClass);
            var expected  = new XDocument();
            var root      = new XElement("ClassWithEnum");

            root.Add(new XElement("Color", "Red"));
            expected.Add(root);

            Assert.AreEqual(expected.ToString(), doc);
        }

        [Test]
        public void Can_serialize_simple_POCO()
        {
            var poco = new Person
            {
                Name      = "Foo",
                Age       = 50,
                Price     = 19.95m,
                StartDate = new DateTime(2009, 12, 18, 10, 2, 23),
                Items = new List<Item>
                {
                    new Item {Name = "One", Value   = 1},
                    new Item {Name = "Two", Value   = 2},
                    new Item {Name = "Three", Value = 3}
                }
            };
            var xml      = new XmlSerializer();
            var doc      = xml.Serialize(poco);
            var expected = GetSimplePocoXDoc();

            Assert.AreEqual(expected.ToString(), doc);
        }

        [Test]
        public void Can_serialize_simple_POCO_With_Attribute_Options_Defined()
        {
            var poco = new WackyPerson
            {
                Name      = "Foo",
                Age       = 50,
                Price     = 19.95m,
                StartDate = new DateTime(2009, 12, 18, 10, 2, 23)
            };
            var xml      = new XmlSerializer();
            var doc      = xml.Serialize(poco);
            var expected = GetSimplePocoXDocWackyNames();

            Assert.AreEqual(expected.ToString(), doc);
        }

        [Test]
        public void Can_serialize_simple_POCO_With_Attribute_Options_Defined_And_Property_Containing_IList_Elements()
        {
            var poco = new WackyPerson
            {
                Name      = "Foo",
                Age       = 50,
                Price     = 19.95m,
                StartDate = new DateTime(2009, 12, 18, 10, 2, 23),
                ContactData = new ContactData
                {
                    EmailAddresses = new List<EmailAddress>
                    {
                        new EmailAddress
                        {
                            Address  = "test@test.com",
                            Location = "Work"
                        }
                    }
                }
            };
            var xml      = new XmlSerializer();
            var doc      = xml.Serialize(poco);
            var expected = GetSimplePocoXDocWackyNamesWithIListProperty();

            Assert.AreEqual(expected.ToString(), doc);
        }

        [Test]
        public void Can_serialize_simple_POCO_With_DateFormat_Specified()
        {
            var poco = new Person
            {
                Name      = "Foo",
                Age       = 50,
                Price     = 19.95m,
                StartDate = new DateTime(2009, 12, 18, 10, 2, 23)
            };
            var xml      = new XmlSerializer {DateFormat = DateFormat.ISO_8601};
            var doc      = xml.Serialize(poco);
            var expected = GetSimplePocoXDocWithIsoDate();

            Assert.AreEqual(expected.ToString(), doc);
        }

        [Test]
        public void Can_serialize_simple_POCO_With_Different_Root_Element()
        {
            var poco = new Person
            {
                Name      = "Foo",
                Age       = 50,
                Price     = 19.95m,
                StartDate = new DateTime(2009, 12, 18, 10, 2, 23)
            };
            var xml      = new XmlSerializer {RootElement = "Result"};
            var doc      = xml.Serialize(poco);
            var expected = GetSimplePocoXDocWithRoot();

            Assert.AreEqual(expected.ToString(), doc);
        }

        [Test]
        public void Can_serialize_simple_POCO_With_XmlFormat_Specified()
        {
            var poco = new Person
            {
                Name      = "Foo",
                Age       = 50,
                Price     = 19.95m,
                StartDate = new DateTime(2009, 12, 18, 10, 2, 23),
                IsCool    = false
            };
            var xml      = new XmlSerializer {DateFormat = DateFormat.ISO_8601};
            var doc      = xml.Serialize(poco);
            var expected = GetSimplePocoXDocWithXmlProperty();

            Assert.AreEqual(expected.ToString(), doc);
        }

        [Test]
        public void Cannot_Serialize_An_Object_With_Two_Properties_With_Text_Content_Attributes()
        {
            var note = new WrongNote
            {
                Id   = 1,
                Text = "What a note."
            };

            var xml = new XmlSerializer();

            Assert.Throws(
                typeof(ArgumentException), () =>
                {
                    var doc = xml.Serialize(note);
                }
            );
        }

        [Test]
        public void Serializes_Properties_In_Specified_Order()
        {
            var ordered = new OrderedProperties
            {
                Name      = "Name",
                Age       = 99,
                StartDate = new DateTime(2010, 1, 1)
            };
            var xml      = new XmlSerializer();
            var doc      = xml.Serialize(ordered);
            var expected = GetSortedPropsXDoc();

            Assert.AreEqual(expected.ToString(), doc);
        }
    }
}<|MERGE_RESOLUTION|>--- conflicted
+++ resolved
@@ -84,20 +84,14 @@
         }
 
         [SerializeAs(Name = "People")]
-<<<<<<< HEAD
-        class PersonList : List<Person> { }
-=======
-        private class Contacts
+        class Contacts
         {
             [SerializeAs(Content = true)]
             public List<Person> People { get; set; }
         }
 
         [SerializeAs(Name = "People")]
-        private class PersonList : List<Person>
-        {
-        }
->>>>>>> b98de008
+        class PersonList : List<Person> { }
 
         class ContactData
         {
