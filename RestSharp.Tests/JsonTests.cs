﻿#region License
//   Copyright 2010 John Sheehan
//
//   Licensed under the Apache License, Version 2.0 (the "License");
//   you may not use this file except in compliance with the License.
//   You may obtain a copy of the License at
//
//     http://www.apache.org/licenses/LICENSE-2.0
//
//   Unless required by applicable law or agreed to in writing, software
//   distributed under the License is distributed on an "AS IS" BASIS,
//   WITHOUT WARRANTIES OR CONDITIONS OF ANY KIND, either express or implied.
//   See the License for the specific language governing permissions and
//   limitations under the License. 
#endregion

using System;
using System.Collections;
using System.Collections.Generic;
using System.Globalization;
using System.IO;
using System.Linq;
using NUnit.Framework;
using RestSharp.Deserializers;
using RestSharp.Tests.SampleClasses;

namespace RestSharp.Tests
{
    [TestFixture]
    public class JsonTests
    {
        private const string ALTERNATIVE_CULTURE = "pt-PT";

        private const string GUID_STRING = "AC1FC4BC-087A-4242-B8EE-C53EBE9887A5";

        [Test]
        public void Can_Deserialize_Exponential_Notation()
        {
            const string content = "{ \"Value\": 4.8e-04 }";
            var json = new JsonDeserializer();
            var output = json.Deserialize<DecimalNumber>(new RestResponse { Content = content });
            var expected = Decimal.Parse("4.8e-04", NumberStyles.Float, CultureInfo.InvariantCulture);

            Assert.NotNull(output);
            Assert.AreEqual(expected, output.Value);
        }

        [Test]
        public void Can_Deserialize_Into_Struct()
        {
            const string content = "{\"one\":\"oneOneOne\", \"two\":\"twoTwoTwo\", \"three\":3}";
            var json = new JsonDeserializer();
            var output = json.Deserialize<SimpleStruct>(new RestResponse { Content = content });

            Assert.NotNull(output);
            Assert.AreEqual("oneOneOne", output.One);
            Assert.AreEqual("twoTwoTwo", output.Two);
            Assert.AreEqual(3, output.Three);
        }

        [Test]
        public void Can_Deserialize_Select_Tokens()
        {
            var data = File.ReadAllText(Path.Combine("SampleData", "jsonarray.txt"));
            var response = new RestResponse { Content = data };
            var json = new JsonDeserializer();
            var output = json.Deserialize<StatusComplexList>(response);

            Assert.AreEqual(4, output.Count);
        }

        [Test]
        public void Can_Deserialize_4sq_Json_With_Root_Element_Specified()
        {
            var doc = File.ReadAllText(Path.Combine("SampleData", "4sq.txt"));
            var json = new JsonDeserializer { RootElement = "response" };

            var output = json.Deserialize<VenuesResponse>(new RestResponse { Content = doc });

            Assert.IsNotEmpty(output.Groups);
        }

        [Test]
        public void Can_Deserialize_Lists_of_Simple_Types()
        {
            var doc = File.ReadAllText(Path.Combine("SampleData", "jsonlists.txt"));
            var json = new JsonDeserializer();
            var output = json.Deserialize<JsonLists>(new RestResponse { Content = doc });

            Assert.IsNotEmpty(output.Names);
            Assert.IsNotEmpty(output.Numbers);
        }

        [Test]
        public void Can_Deserialize_Simple_Generic_List_of_Simple_Types()
        {
            const string content = "{\"users\":[\"johnsheehan\",\"jagregory\",\"drusellers\",\"structuremap\"]}";
            var json = new JsonDeserializer { RootElement = "users" };
            var output = json.Deserialize<List<string>>(new RestResponse { Content = content });

            Assert.IsNotEmpty(output);
        }

        [Test]
        public void Can_Deserialize_Simple_Generic_List_of_Simple_Types_With_Nulls()
        {
            const string content = "{\"users\":[\"johnsheehan\",\"jagregory\",null,\"drusellers\",\"structuremap\"]}";
            var json = new JsonDeserializer { RootElement = "users" };
            var output = json.Deserialize<List<string>>(new RestResponse { Content = content });

            Assert.IsNotEmpty(output);
            Assert.AreEqual(null, output[2]);
            Assert.AreEqual(5, output.Count);
        }

        [Test]
        public void Can_Deserialize_Simple_Generic_List_Given_Item_Without_Array()
        {
            const string content = "{\"users\":\"johnsheehan\"}";
            var json = new JsonDeserializer { RootElement = "users" };
            var output = json.Deserialize<List<string>>(new RestResponse { Content = content });

            Assert.True(output.SequenceEqual(new[] { "johnsheehan" }));
        }

        [Test]
        public void Can_Deserialize_Simple_Generic_List_Given_Toplevel_Item_Without_Array()
        {
            const string content = "\"johnsheehan\"";
            var json = new JsonDeserializer();
            var output = json.Deserialize<List<string>>(new RestResponse { Content = content });

            Assert.True(output.SequenceEqual(new[] { "johnsheehan" }));
        }

        [Test]
        public void Can_Deserialize_From_Root_Element()
        {
            var doc = File.ReadAllText(Path.Combine("SampleData", "sojson.txt"));
            var json = new JsonDeserializer { RootElement = "User" };

            var output = json.Deserialize<SOUser>(new RestResponse { Content = doc });

            Assert.AreEqual("John Sheehan", output.DisplayName);
        }

        [Test]
        public void Can_Deserialize_To_Dictionary_String_Object()
        {
            var doc = File.ReadAllText(Path.Combine("SampleData", "jsondictionary.txt"));
            var json = new JsonDeserializer();
            var output = json.Deserialize<Dictionary<string, object>>(new RestResponse { Content = doc });

            Assert.AreEqual(output.Keys.Count, 3);

            var firstKeysVal = output.FirstOrDefault().Value;

            Assert.IsInstanceOf<IDictionary>(firstKeysVal);
        }

        [Test]
        public void Can_Deserialize_To_Dictionary_Int_Object()
        {
            var doc = File.ReadAllText(Path.Combine("SampleData", "jsondictionary_KeysType.txt"));
            var json = new JsonDeserializer();
            var output = json.Deserialize<Dictionary<int, object>>(new RestResponse { Content = doc });

            Assert.AreEqual(output.Keys.Count, 2);

            var firstKeysVal = output.FirstOrDefault().Value;

            Assert.IsInstanceOf<IDictionary>(firstKeysVal);
        }

        [Test]
        public void Can_Deserialize_Generic_Members()
        {
            var doc = File.ReadAllText(Path.Combine("SampleData", "GenericWithList.txt"));
            var json = new JsonDeserializer();
            var output = json.Deserialize<Generic<GenericWithList<Foe>>>(new RestResponse { Content = doc });

            Assert.AreEqual("Foe sho", output.Data.Items[0].Nickname);
        }

        [Test]
        public void Can_Deserialize_List_of_Guid()
        {
            Guid id1 = new Guid("b0e5c11f-e944-478c-aadd-753b956d0c8c");
            Guid id2 = new Guid("809399fa-21c4-4dca-8dcd-34cb697fbca0");
            var data = new JsonObject();

            data["Ids"] = new JsonArray { id1, id2 };

            var d = new JsonDeserializer();
            var response = new RestResponse { Content = data.ToString() };
            var p = d.Deserialize<GuidList>(response);

            Assert.AreEqual(2, p.Ids.Count);
            Assert.AreEqual(id1, p.Ids[0]);
            Assert.AreEqual(id2, p.Ids[1]);
        }

        [Test]
        public void Can_Deserialize_Generic_List_of_DateTime()
        {
            DateTime item1 = new DateTime(2010, 2, 8, 11, 11, 11);
            DateTime item2 = item1.AddSeconds(12345);
            var data = new JsonObject();

            data["Items"] = new JsonArray { item1.ToString("u"), item2.ToString("u") };

            var d = new JsonDeserializer();
            var response = new RestResponse { Content = data.ToString() };
            var p = d.Deserialize<GenericWithList<DateTime>>(response);

            Assert.AreEqual(2, p.Items.Count);
            Assert.AreEqual(item1, p.Items[0]);
            Assert.AreEqual(item2, p.Items[1]);
        }

<<<<<<< HEAD
        [Test]
=======
        [Fact]
        public void Can_Deserialize_DateTime_With_DateTimeStyles()
        {
            DateTime Item0 = new DateTime(2010, 2, 8, 11, 11, 11, DateTimeKind.Local);
            DateTime Item1 = new DateTime(2011, 2, 8, 11, 11, 11, DateTimeKind.Utc);
            DateTime Item2 = new DateTime(2012, 2, 8, 11, 11, 11, DateTimeKind.Unspecified);
            var data = new JsonObject();

            data["Items"] = new JsonArray { Item0.ToString(), Item1.ToString(), Item2.ToString(), "/Date(1309421746929+0000)/" };

            var d = new JsonDeserializer();
            var response = new RestResponse { Content = data.ToString() };
            var p = d.Deserialize<GenericWithList<DateTime>>(response);

            Assert.NotEqual(Item0.Kind, p.Items[0].Kind);
            Assert.Equal(Item1.Kind, p.Items[1].Kind);
            Assert.Equal(DateTimeKind.Utc, p.Items[2].Kind);
            Assert.Equal(DateTimeKind.Utc, p.Items[3].Kind);
        }

        [Fact]
>>>>>>> b5943468
        public void Can_Deserialize_Null_Elements_to_Nullable_Values()
        {
            var doc = this.CreateJsonWithNullValues();
            var json = new JsonDeserializer();
            var output = json.Deserialize<NullableValues>(new RestResponse { Content = doc });

            Assert.Null(output.Id);
            Assert.Null(output.StartDate);
            Assert.Null(output.UniqueId);
        }

        [Test]
        public void Can_Deserialize_Empty_Elements_to_Nullable_Values()
        {
            var doc = this.CreateJsonWithEmptyValues();
            var json = new JsonDeserializer();
            var output = json.Deserialize<NullableValues>(new RestResponse { Content = doc });

            Assert.Null(output.Id);
            Assert.Null(output.StartDate);
            Assert.Null(output.UniqueId);
        }

        [Test]
        public void Can_Deserialize_Elements_to_Nullable_Values()
        {
            var doc = this.CreateJsonWithoutEmptyValues();
            var json = new JsonDeserializer();
            var output = json.Deserialize<NullableValues>(new RestResponse { Content = doc });

            Assert.NotNull(output.Id);
            Assert.NotNull(output.StartDate);
            Assert.NotNull(output.UniqueId);

            Assert.AreEqual(123, output.Id);
            Assert.NotNull(output.StartDate);
            Assert.AreEqual(
                new DateTime(2010, 2, 21, 9, 35, 00, DateTimeKind.Utc),
                output.StartDate.Value);
            Assert.AreEqual(new Guid(GUID_STRING), output.UniqueId);
        }

        [Test]
        public void Can_Deserialize_Json_Using_DeserializeAs_Attribute()
        {
            const string content = "{\"sid\":\"asdasdasdasdasdasdasda\",\"friendlyName\":\"VeryNiceName\",\"oddballPropertyName\":\"blahblah\"}";
            var json = new JsonDeserializer { RootElement = "users" };
            var output = json.Deserialize<Oddball>(new RestResponse { Content = content });

            Assert.NotNull(output);
            Assert.AreEqual("blahblah", output.GoodPropertyName);
        }

        [Test]
        public void Can_Deserialize_Custom_Formatted_Date()
        {
            var culture = CultureInfo.InvariantCulture;
            const string format = "dd yyyy MMM, hh:mm ss tt";
            var date = new DateTime(2010, 2, 8, 11, 11, 11);
            var formatted = new { StartDate = date.ToString(format, culture) };
            var data = SimpleJson.SerializeObject(formatted);
            var response = new RestResponse { Content = data };
            var json = new JsonDeserializer { DateFormat = format, Culture = culture };
            var output = json.Deserialize<PersonForJson>(response);

            Assert.AreEqual(date, output.StartDate);
        }

        [Test]
        public void Can_Deserialize_Root_Json_Array_To_List()
        {
            var data = File.ReadAllText(Path.Combine("SampleData", "jsonarray.txt"));
            var response = new RestResponse { Content = data };
            var json = new JsonDeserializer();
            var output = json.Deserialize<List<status>>(response);

            Assert.AreEqual(4, output.Count);
        }

        [Test]
        public void Can_Deserialize_Root_Json_Array_To_Inherited_List()
        {
            var data = File.ReadAllText(Path.Combine("SampleData", "jsonarray.txt"));
            var response = new RestResponse { Content = data };
            var json = new JsonDeserializer();
            var output = json.Deserialize<StatusList>(response);

            Assert.AreEqual(4, output.Count);
        }

        [Test]
        public void Can_Deserialize_Various_Enum_Values()
        {
            var data = File.ReadAllText(Path.Combine("SampleData", "jsonenums.txt"));
            var response = new RestResponse { Content = data };
            var json = new JsonDeserializer();
            var output = json.Deserialize<JsonEnumsTestStructure>(response);

            Assert.AreEqual(Disposition.Friendly, output.Upper);
            Assert.AreEqual(Disposition.Friendly, output.Lower);
            Assert.AreEqual(Disposition.SoSo, output.CamelCased);
            Assert.AreEqual(Disposition.SoSo, output.Underscores);
            Assert.AreEqual(Disposition.SoSo, output.LowerUnderscores);
            Assert.AreEqual(Disposition.SoSo, output.Dashes);
            Assert.AreEqual(Disposition.SoSo, output.LowerDashes);
            Assert.AreEqual(Disposition.SoSo, output.Integer);
        }

        [Test]
        public void Can_Deserialize_Various_Enum_Types()
        {
            var data = File.ReadAllText(Path.Combine("SampleData", "jsonenumtypes.txt"));
            var response = new RestResponse { Content = data };
            var json = new JsonDeserializer();
            var output = json.Deserialize<JsonEnumTypesTestStructure>(response);

            Assert.AreEqual(ByteEnum.EnumMin, output.ByteEnumType);
            Assert.AreEqual(SByteEnum.EnumMin, output.SByteEnumType);
            Assert.AreEqual(ShortEnum.EnumMin, output.ShortEnumType);
            Assert.AreEqual(UShortEnum.EnumMin, output.UShortEnumType);
            Assert.AreEqual(IntEnum.EnumMin, output.IntEnumType);
            Assert.AreEqual(UIntEnum.EnumMin, output.UIntEnumType);
            Assert.AreEqual(LongEnum.EnumMin, output.LongEnumType);
            Assert.AreEqual(ULongEnum.EnumMin, output.ULongEnumType);
        }

        [Test]
        public void Deserialization_Of_Undefined_Int_Value_Returns_Enum_Default()
        {
            const string data = @"{ ""Integer"" : 1024 }";
            var response = new RestResponse { Content = data };
            var json = new JsonDeserializer();
            var result = json.Deserialize<JsonEnumsTestStructure>(response);

            Assert.AreEqual(Disposition.Friendly, result.Integer);
        }

        [Test]
        public void Can_Deserialize_Guid_String_Fields()
        {
            var doc = new JsonObject();

            doc["Guid"] = GUID_STRING;

            var d = new JsonDeserializer();
            var response = new RestResponse { Content = doc.ToString() };
            var p = d.Deserialize<PersonForJson>(response);

            Assert.AreEqual(new Guid(GUID_STRING), p.Guid);
        }

        [Test]
        public void Can_Deserialize_Quoted_Primitive()
        {
            var doc = new JsonObject();

            doc["Age"] = "28";

            var d = new JsonDeserializer();
            var response = new RestResponse { Content = doc.ToString() };
            var p = d.Deserialize<PersonForJson>(response);

            Assert.AreEqual(28, p.Age);
        }

        [Test]
        public void Can_Deserialize_Int_to_Bool()
        {
            var doc = new JsonObject();

            doc["IsCool"] = 1;

            var d = new JsonDeserializer();
            var response = new RestResponse { Content = doc.ToString() };
            var p = d.Deserialize<PersonForJson>(response);

            Assert.True(p.IsCool);
        }

        [Test]
        public void Can_Deserialize_With_Default_Root()
        {
            var doc = this.CreateJson();
            var d = new JsonDeserializer();
            var response = new RestResponse { Content = doc };
            var p = d.Deserialize<PersonForJson>(response);

            Assert.AreEqual("John Sheehan", p.Name);
            Assert.AreEqual(new DateTime(2009, 9, 25, 0, 6, 1, DateTimeKind.Utc), p.StartDate);
            Assert.AreEqual(28, p.Age);
            Assert.AreEqual(long.MaxValue, p.BigNumber);
            Assert.AreEqual(99.9999m, p.Percent);
            Assert.AreEqual(false, p.IsCool);
            Assert.AreEqual(new Uri("http://example.com", UriKind.RelativeOrAbsolute), p.Url);
            Assert.AreEqual(new Uri("/foo/bar", UriKind.RelativeOrAbsolute), p.UrlPath);
            Assert.AreEqual(Guid.Empty, p.EmptyGuid);
            Assert.AreEqual(new Guid(GUID_STRING), p.Guid);
            Assert.AreEqual(Order.Third, p.Order);
            Assert.AreEqual(Disposition.SoSo, p.Disposition);
            Assert.NotNull(p.Friends);
            Assert.AreEqual(10, p.Friends.Count);
            Assert.NotNull(p.BestFriend);
            Assert.AreEqual("The Fonz", p.BestFriend.Name);
            Assert.AreEqual(1952, p.BestFriend.Since);
            Assert.IsNotEmpty(p.Foes);
            Assert.AreEqual("Foe 1", p.Foes["dict1"].Nickname);
            Assert.AreEqual("Foe 2", p.Foes["dict2"].Nickname);
        }

        [Test]
        public void Can_Deserialize_With_Default_Root_Alternative_Culture()
        {
            using (new CultureChange(ALTERNATIVE_CULTURE))
            {
                this.Can_Deserialize_With_Default_Root();
            }
        }

        [Test]
        public void Can_Deserialize_Names_With_Underscore_Prefix()
        {
            var data = File.ReadAllText(Path.Combine("SampleData", "underscore_prefix.txt"));
            var response = new RestResponse { Content = data };
            var json = new JsonDeserializer { RootElement = "User" };

            var output = json.Deserialize<SOUser>(response);

            Assert.AreEqual("John Sheehan", output.DisplayName);
            Assert.AreEqual(1786, output.Id);
        }

        [Test]
        public void Can_Deserialize_Names_With_Underscores_With_Default_Root()
        {
            var doc = this.CreateJsonWithUnderscores();
            var d = new JsonDeserializer();
            var response = new RestResponse { Content = doc };
            var p = d.Deserialize<PersonForJson>(response);

            Assert.AreEqual("John Sheehan", p.Name);
            Assert.AreEqual(new DateTime(2009, 9, 25, 0, 6, 1), p.StartDate);
            Assert.AreEqual(28, p.Age);
            Assert.AreEqual(long.MaxValue, p.BigNumber);
            Assert.AreEqual(99.9999m, p.Percent);
            Assert.AreEqual(false, p.IsCool);
            Assert.AreEqual(new Uri("http://example.com", UriKind.RelativeOrAbsolute), p.Url);
            Assert.AreEqual(new Uri("/foo/bar", UriKind.RelativeOrAbsolute), p.UrlPath);
            Assert.NotNull(p.Friends);
            Assert.AreEqual(10, p.Friends.Count);
            Assert.NotNull(p.BestFriend);
            Assert.AreEqual("The Fonz", p.BestFriend.Name);
            Assert.AreEqual(1952, p.BestFriend.Since);
            Assert.IsNotEmpty(p.Foes);
            Assert.AreEqual("Foe 1", p.Foes["dict1"].Nickname);
            Assert.AreEqual("Foe 2", p.Foes["dict2"].Nickname);
        }

        [Test]
        public void Can_Deserialize_Names_With_Underscores_With_Default_Root_Alternative_Culture()
        {
            using (new CultureChange(ALTERNATIVE_CULTURE))
            {
                this.Can_Deserialize_Names_With_Underscores_With_Default_Root();
            }
        }

        [Test]
        public void Can_Deserialize_Names_With_Dashes_With_Default_Root()
        {
            var doc = this.CreateJsonWithDashes();
            var d = new JsonDeserializer();
            var response = new RestResponse { Content = doc };
            var p = d.Deserialize<PersonForJson>(response);

            Assert.AreEqual("John Sheehan", p.Name);
            //Assert.AreEqual(new DateTime(2009, 9, 25, 0, 6, 1, DateTimeKind.Utc), p.StartDate);
            Assert.AreEqual(28, p.Age);
            Assert.AreEqual(long.MaxValue, p.BigNumber);
            Assert.AreEqual(99.9999m, p.Percent);
            Assert.AreEqual(false, p.IsCool);
            Assert.AreEqual(new Uri("http://example.com", UriKind.RelativeOrAbsolute), p.Url);
            Assert.AreEqual(new Uri("/foo/bar", UriKind.RelativeOrAbsolute), p.UrlPath);
            Assert.NotNull(p.Friends);
            Assert.AreEqual(10, p.Friends.Count);
            Assert.NotNull(p.BestFriend);
            Assert.AreEqual("The Fonz", p.BestFriend.Name);
            Assert.AreEqual(1952, p.BestFriend.Since);
            Assert.IsNotEmpty(p.Foes);
            Assert.AreEqual("Foe 1", p.Foes["dict1"].Nickname);
            Assert.AreEqual("Foe 2", p.Foes["dict2"].Nickname);
        }

        [Test]
        public void Can_Deserialize_Names_With_Dashes_With_Default_Root_Alternative_Culture()
        {
            using (new CultureChange(ALTERNATIVE_CULTURE))
            {
                this.Can_Deserialize_Names_With_Dashes_With_Default_Root();
            }
        }

        [Test]
        public void Ignore_Protected_Property_That_Exists_In_Data()
        {
            var doc = this.CreateJson();
            var d = new JsonDeserializer();
            var response = new RestResponse { Content = doc };
            var p = d.Deserialize<PersonForJson>(response);

            Assert.Null(p.IgnoreProxy);
        }

        [Test]
        public void Ignore_ReadOnly_Property_That_Exists_In_Data()
        {
            var doc = this.CreateJson();
            var response = new RestResponse { Content = doc };
            var d = new JsonDeserializer();
            var p = d.Deserialize<PersonForJson>(response);

            Assert.Null(p.ReadOnlyProxy);
        }

        [Test]
        public void Can_Deserialize_TimeSpan()
        {
            var payload = this.GetPayLoad<TimeSpanTestStructure>("timespans.txt");

            Assert.AreEqual(new TimeSpan(468006), payload.Tick);
            Assert.AreEqual(new TimeSpan(0, 0, 0, 0, 125), payload.Millisecond);
            Assert.AreEqual(new TimeSpan(0, 0, 8), payload.Second);
            Assert.AreEqual(new TimeSpan(0, 55, 2), payload.Minute);
            Assert.AreEqual(new TimeSpan(21, 30, 7), payload.Hour);
            Assert.Null(payload.NullableWithoutValue);
            Assert.NotNull(payload.NullableWithValue);
            Assert.AreEqual(new TimeSpan(21, 30, 7), payload.NullableWithValue.Value);
            Assert.AreEqual(new TimeSpan(0, 0, 10), payload.IsoSecond);
            Assert.AreEqual(new TimeSpan(0, 3, 23), payload.IsoMinute);
            Assert.AreEqual(new TimeSpan(5, 4, 9), payload.IsoHour);
            Assert.AreEqual(new TimeSpan(1, 19, 27, 13), payload.IsoDay);
            // 2 months + 4 days = 64 days
            Assert.AreEqual(new TimeSpan(64, 3, 14, 19), payload.IsoMonth);
            // 1 year = 365 days
            Assert.AreEqual(new TimeSpan(365, 9, 27, 48), payload.IsoYear);
        }

        [Test]
        public void Can_Deserialize_Iso_Json_Dates()
        {
            var doc = this.CreateIsoDateJson();
            var d = new JsonDeserializer();
            var response = new RestResponse { Content = doc };
            var bd = d.Deserialize<Birthdate>(response);

            Assert.AreEqual(new DateTime(1910, 9, 25, 9, 30, 25, DateTimeKind.Utc), bd.Value);
        }

        [Test]
        public void Can_Deserialize_Unix_Json_Dates()
        {
            var doc = this.CreateUnixDateJson();
            var d = new JsonDeserializer();
            var response = new RestResponse { Content = doc };
            var bd = d.Deserialize<Birthdate>(response);

            Assert.AreEqual(new DateTime(2011, 6, 30, 8, 15, 46, DateTimeKind.Utc), bd.Value);
        }

        [Test]
        public void Can_Deserialize_JsonNet_Dates()
        {
            var person = this.GetPayLoad<PersonForJson>("person.json.txt");

            Assert.AreEqual(
                new DateTime(2011, 6, 30, 8, 15, 46, 929, DateTimeKind.Utc),
                person.StartDate);
        }

        [Test]
        public void Can_Deserialize_DateTime()
        {
            var payload = this.GetPayLoad<DateTimeTestStructure>("datetimes.txt");

            Assert.AreEqual(
                new DateTime(2011, 6, 30, 8, 15, 46, 929, DateTimeKind.Utc),
                payload.DateTime);
        }

        [Test]
        public void Can_Deserialize_Nullable_DateTime_With_Value()
        {
            var payload = this.GetPayLoad<DateTimeTestStructure>("datetimes.txt");

            Assert.NotNull(payload.NullableDateTimeWithValue);
            Assert.AreEqual(
                new DateTime(2011, 6, 30, 8, 15, 46, 929, DateTimeKind.Utc),
                payload.NullableDateTimeWithValue.Value);
        }

        [Test]
        public void Can_Deserialize_Nullable_DateTime_With_Null()
        {
            var payload = this.GetPayLoad<DateTimeTestStructure>("datetimes.txt");

            Assert.Null(payload.NullableDateTimeWithNull);
        }

        [Test]
        public void Can_Deserialize_DateTimeOffset()
        {
            var payload = this.GetPayLoad<DateTimeTestStructure>("datetimes.txt");

            Assert.AreEqual(
                new DateTime(2011, 6, 30, 8, 15, 46, 929, DateTimeKind.Utc).ToString("yyyy-MM-dd HH:mm:ss.fff"),
                payload.DateTimeOffset.ToString("yyyy-MM-dd HH:mm:ss.fff"));
        }

        [Test]
        public void Can_Deserialize_Iso8601DateTimeLocal()
        {
            var payload = this.GetPayLoad<Iso8601DateTimeTestStructure>("iso8601datetimes.txt");

            Assert.AreEqual(
                new DateTime(2012, 7, 19, 10, 23, 25, DateTimeKind.Utc),
                payload.DateTimeLocal);
        }

        [Test]
        public void Can_Deserialize_Iso8601DateTimeZulu()
        {
            var payload = this.GetPayLoad<Iso8601DateTimeTestStructure>("iso8601datetimes.txt");

            Assert.AreEqual(
                new DateTime(2012, 7, 19, 10, 23, 25, 544, DateTimeKind.Utc),
                payload.DateTimeUtc.ToUniversalTime());
        }

        [Test]
        public void Can_Deserialize_Iso8601DateTimeWithOffset()
        {
            var payload = this.GetPayLoad<Iso8601DateTimeTestStructure>("iso8601datetimes.txt");

            Assert.AreEqual(
                new DateTime(2012, 7, 19, 10, 23, 25, 544, DateTimeKind.Utc),
                payload.DateTimeWithOffset.ToUniversalTime());
        }

        [Test]
        public void Can_Deserialize_Nullable_DateTimeOffset_With_Value()
        {
            var payload = this.GetPayLoad<DateTimeTestStructure>("datetimes.txt");

            Assert.NotNull(payload.NullableDateTimeOffsetWithValue);
            Assert.AreEqual(
                new DateTime(2011, 6, 30, 8, 15, 46, 929, DateTimeKind.Utc).ToString("yyyy-MM-dd HH:mm:ss.fff"),
                payload.NullableDateTimeOffsetWithValue.Value.ToString("yyyy-MM-dd HH:mm:ss.fff"));
        }

        [Test]
        public void Can_Deserialize_Nullable_DateTimeOffset_With_Null()
        {
            var payload = this.GetPayLoad<DateTimeTestStructure>("datetimes.txt");

            Assert.Null(payload.NullableDateTimeOffsetWithNull);
        }

        [Test]
        public void Can_Deserialize_To_Dictionary_String_String()
        {
            var doc = this.CreateJsonStringDictionary();
            var d = new JsonDeserializer();
            var response = new RestResponse { Content = doc };
            var bd = d.Deserialize<Dictionary<string, string>>(response);

            Assert.AreEqual(bd["Thing1"], "Thing1");
            Assert.AreEqual(bd["Thing2"], "Thing2");
            Assert.AreEqual(bd["ThingRed"], "ThingRed");
            Assert.AreEqual(bd["ThingBlue"], "ThingBlue");
        }

        [Test]
        public void Can_Deserialize_To_Dictionary_String_String_With_Dynamic_Values()
        {
            var doc = this.CreateDynamicJsonStringDictionary();
            var d = new JsonDeserializer();
            var response = new RestResponse { Content = doc };
            var bd = d.Deserialize<Dictionary<string, string>>(response);

            Assert.AreEqual("[\"Value1\",\"Value2\"]", bd["Thing1"]);
            Assert.AreEqual("Thing2", bd["Thing2"]);
            Assert.AreEqual("{\"Name\":\"ThingRed\",\"Color\":\"Red\"}", bd["ThingRed"]);
            Assert.AreEqual("{\"Name\":\"ThingBlue\",\"Color\":\"Blue\"}", bd["ThingBlue"]);
        }

        [Test]
        public void Can_Deserialize_Decimal_With_Four_Zeros_After_Floating_Point()
        {
            const string json = "{\"Value\":0.00005557}";
            var response = new RestResponse { Content = json };
            var d = new JsonDeserializer();
            var result = d.Deserialize<DecimalNumber>(response);

            Assert.AreEqual(result.Value, .00005557m);
        }

        [Test]
        public void Can_Deserialize_Object_Type_Property_With_Primitive_Vale()
        {
            var payload = this.GetPayLoad<ObjectProperties>("objectproperty.txt");

            Assert.AreEqual(42L, payload.ObjectProperty);
        }

        [Test]
        public void Can_Deserialize_Dictionary_of_Lists()
        {
            var doc = File.ReadAllText(Path.Combine("SampleData", "jsondictionary.txt"));
            var json = new JsonDeserializer { RootElement = "response" };

            var output = json.Deserialize<EmployeeTracker>(new RestResponse { Content = doc });

            Assert.IsNotEmpty(output.EmployeesMail);
            Assert.IsNotEmpty(output.EmployeesTime);
            Assert.IsNotEmpty(output.EmployeesPay);
        }

        private string CreateJsonWithUnderscores()
        {
            var doc = new JsonObject();

            doc["name"] = "John Sheehan";
            doc["start_date"] = new DateTime(2009, 9, 25, 0, 6, 1, DateTimeKind.Utc);
            doc["age"] = 28;
            doc["percent"] = 99.9999m;
            doc["big_number"] = long.MaxValue;
            doc["is_cool"] = false;
            doc["ignore"] = "dummy";
            doc["read_only"] = "dummy";
            doc["url"] = "http://example.com";
            doc["url_path"] = "/foo/bar";
            doc["best_friend"] = new JsonObject
            {
                {"name", "The Fonz"},
                {"since", 1952}
            };

            var friendsArray = new JsonArray();

            for (int i = 0; i < 10; i++)
            {
                friendsArray.Add(new JsonObject
                {
                    {"name", "Friend" + i},
                    {"since", DateTime.Now.Year - i}
                });
            }

            doc["friends"] = friendsArray;

            var foesArray = new JsonObject
            {
                {"dict1", new JsonObject {{"nickname", "Foe 1"}}},
                {"dict2", new JsonObject {{"nickname", "Foe 2"}}}
            };

            doc["foes"] = foesArray;

            return doc.ToString();
        }

        private string CreateJsonWithDashes()
        {
            var doc = new JsonObject();

            doc["name"] = "John Sheehan";
            doc["start-date"] = new DateTime(2009, 9, 25, 0, 6, 1, DateTimeKind.Utc);
            doc["age"] = 28;
            doc["percent"] = 99.9999m;
            doc["big-number"] = long.MaxValue;
            doc["is-cool"] = false;
            doc["ignore"] = "dummy";
            doc["read-only"] = "dummy";
            doc["url"] = "http://example.com";
            doc["url-path"] = "/foo/bar";

            doc["best-friend"] = new JsonObject
            {
                {"name", "The Fonz"},
                {"since", 1952}
            };

            var friendsArray = new JsonArray();

            for (int i = 0; i < 10; i++)
            {
                friendsArray.Add(new JsonObject
                {
                    {"name", "Friend" + i},
                    {"since", DateTime.Now.Year - i}
                });
            }

            doc["friends"] = friendsArray;

            var foesArray = new JsonObject
            {
                {"dict1", new JsonObject {{"nickname", "Foe 1"}}},
                {"dict2", new JsonObject {{"nickname", "Foe 2"}}}
            };

            doc["foes"] = foesArray;

            return doc.ToString();
        }

        private string CreateIsoDateJson()
        {
            var bd = new Birthdate
            {
                Value = new DateTime(1910, 9, 25, 9, 30, 25, DateTimeKind.Utc)
            };

            return SimpleJson.SerializeObject(bd);
        }

        private string CreateUnixDateJson()
        {
            var doc = new JsonObject();

            doc["Value"] = 1309421746;

            return doc.ToString();
        }

        private string CreateJson()
        {
            var doc = new JsonObject();

            doc["Name"] = "John Sheehan";
            doc["StartDate"] = new DateTime(2009, 9, 25, 0, 6, 1, DateTimeKind.Utc);
            doc["Age"] = 28;
            doc["Percent"] = 99.9999m;
            doc["BigNumber"] = long.MaxValue;
            doc["IsCool"] = false;
            doc["Ignore"] = "dummy";
            doc["ReadOnly"] = "dummy";
            doc["Url"] = "http://example.com";
            doc["UrlPath"] = "/foo/bar";
            doc["Order"] = "third";
            doc["Disposition"] = "so_so";
            doc["Guid"] = new Guid(GUID_STRING).ToString();
            doc["EmptyGuid"] = "";
            doc["BestFriend"] = new JsonObject
            {
                {"Name", "The Fonz"},
                {"Since", 1952}
            };

            var friendsArray = new JsonArray();

            for (int i = 0; i < 10; i++)
            {
                friendsArray.Add(new JsonObject
                {
                    {"Name", "Friend" + i},
                    {"Since", DateTime.Now.Year - i}
                });
            }

            doc["Friends"] = friendsArray;

            var foesArray = new JsonObject
            {
                {"dict1", new JsonObject {{"Nickname", "Foe 1"}}},
                {"dict2", new JsonObject {{"Nickname", "Foe 2"}}}
            };

            doc["Foes"] = foesArray;

            return doc.ToString();
        }

        private string CreateJsonWithNullValues()
        {
            var doc = new JsonObject();

            doc["Id"] = null;
            doc["StartDate"] = null;
            doc["UniqueId"] = null;

            return doc.ToString();
        }

        private string CreateJsonWithEmptyValues()
        {
            var doc = new JsonObject();

            doc["Id"] = "";
            doc["StartDate"] = "";
            doc["UniqueId"] = "";

            return doc.ToString();
        }

        private string CreateJsonWithoutEmptyValues()
        {
            var doc = new JsonObject();

            doc["Id"] = 123;
            doc["StartDate"] = new DateTime(2010, 2, 21, 9, 35, 00, DateTimeKind.Utc);
            doc["UniqueId"] = new Guid(GUID_STRING).ToString();

            return doc.ToString();
        }

        public string CreateJsonStringDictionary()
        {
            var doc = new JsonObject();

            doc["Thing1"] = "Thing1";
            doc["Thing2"] = "Thing2";
            doc["ThingRed"] = "ThingRed";
            doc["ThingBlue"] = "ThingBlue";

            return doc.ToString();
        }

        public string CreateDynamicJsonStringDictionary()
        {
            var doc = new JsonObject();

            doc["Thing1"] = new JsonArray { "Value1", "Value2" };
            doc["Thing2"] = "Thing2";
            doc["ThingRed"] = new JsonObject { { "Name", "ThingRed" }, { "Color", "Red" } };
            doc["ThingBlue"] = new JsonObject { { "Name", "ThingBlue" }, { "Color", "Blue" } };

            return doc.ToString();
        }

        private T GetPayLoad<T>(string fileName)
        {
            var doc = File.ReadAllText(Path.Combine("SampleData", fileName));
            var response = new RestResponse { Content = doc };
            var d = new JsonDeserializer();

            return d.Deserialize<T>(response);
        }
    }
}<|MERGE_RESOLUTION|>--- conflicted
+++ resolved
@@ -218,10 +218,7 @@
             Assert.AreEqual(item2, p.Items[1]);
         }
 
-<<<<<<< HEAD
-        [Test]
-=======
-        [Fact]
+        [Test]
         public void Can_Deserialize_DateTime_With_DateTimeStyles()
         {
             DateTime Item0 = new DateTime(2010, 2, 8, 11, 11, 11, DateTimeKind.Local);
@@ -242,7 +239,6 @@
         }
 
         [Fact]
->>>>>>> b5943468
         public void Can_Deserialize_Null_Elements_to_Nullable_Values()
         {
             var doc = this.CreateJsonWithNullValues();
