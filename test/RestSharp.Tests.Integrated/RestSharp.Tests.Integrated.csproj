<Project Sdk="Microsoft.NET.Sdk">
    <PropertyGroup>
        <Nullable>enable</Nullable>
        <TargetFrameworks>net6.0;net7.0</TargetFrameworks>
    </PropertyGroup>
    <ItemGroup>
        <ProjectReference Include="$(RepoRoot)\src\RestSharp.Serializers.Xml\RestSharp.Serializers.Xml.csproj" />
        <ProjectReference Include="$(RepoRoot)\src\RestSharp\RestSharp.csproj" />
        <ProjectReference Include="..\RestSharp.Tests.Shared\RestSharp.Tests.Shared.csproj" />
    </ItemGroup>
    <ItemGroup>
        <None Update="Assets\Koala.jpg" CopyToOutputDirectory="PreserveNewest" />
        <None Update="Assets\TestFile.txt" CopyToOutputDirectory="PreserveNewest" />
        <None Update="Assets\KoalaÄÖäö.jpg" CopyToOutputDirectory="PreserveNewest" />
        <None Update="Assets\Teståæ.txt" CopyToOutputDirectory="PreserveNewest" />
    </ItemGroup>
    <ItemGroup>
        <PackageReference Include="HttpTracer" Version="2.1.1" />
<<<<<<< HEAD
        <PackageReference Include="Microsoft.AspNetCore.TestHost" Version="6.0.15" />
        <PackageReference Include="Moq" Version="4.18.4" />
        <PackageReference Include="Polly" Version="7.2.3" />
=======
        <PackageReference Include="Microsoft.AspNetCore.TestHost" Version="6.0.19" />
        <PackageReference Include="Polly" Version="7.2.4" />
>>>>>>> 6197f314
        <PackageReference Include="Xunit.Extensions.Logging" Version="1.1.0" />
    </ItemGroup>
    <ItemGroup>
        <None Update="xunit.runner.json" CopyToOutputDirectory="PreserveNewest" />
    </ItemGroup>
</Project><|MERGE_RESOLUTION|>--- conflicted
+++ resolved
@@ -16,14 +16,11 @@
     </ItemGroup>
     <ItemGroup>
         <PackageReference Include="HttpTracer" Version="2.1.1" />
-<<<<<<< HEAD
         <PackageReference Include="Microsoft.AspNetCore.TestHost" Version="6.0.15" />
         <PackageReference Include="Moq" Version="4.18.4" />
         <PackageReference Include="Polly" Version="7.2.3" />
-=======
         <PackageReference Include="Microsoft.AspNetCore.TestHost" Version="6.0.19" />
         <PackageReference Include="Polly" Version="7.2.4" />
->>>>>>> 6197f314
         <PackageReference Include="Xunit.Extensions.Logging" Version="1.1.0" />
     </ItemGroup>
     <ItemGroup>
