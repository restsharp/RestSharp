﻿using System.Text;

namespace RestSharp.Tests;

/// <summary>
/// Note: These tests do not handle QueryString building, which is handled in Http, not RestClient
/// </summary>
public class UrlBuilderTests {
    [Fact]
    public void GET_with_empty_base_and_query_parameters_without_encoding() {
        var request = new RestRequest("http://example.com/resource?param1=value1")
            .AddQueryParameter("foo", "bar,baz", false);

        var client   = new RestClient();
        var expected = new Uri("http://example.com/resource?param1=value1&foo=bar,baz");
        var output   = client.BuildUri(request);

        Assert.Equal(expected, output);
    }

    [Fact]
    public void GET_with_empty_base_and_resource_containing_tokens() {
        var request = new RestRequest("http://example.com/resource/{foo}");

        request.AddUrlSegment("foo", "bar");

        var client   = new RestClient();
        var expected = new Uri("http://example.com/resource/bar");
        var output   = client.BuildUri(request);

        Assert.Equal(expected, output);
    }

    [Fact]
    public void GET_with_empty_request() {
        var request  = new RestRequest();
        var client   = new RestClient(new Uri("http://example.com"));
        var expected = new Uri("http://example.com/");
        var output   = client.BuildUri(request);

        Assert.Equal(expected, output);
    }

    [Fact]
    public void GET_with_empty_request_and_bare_hostname() {
        var request  = new RestRequest();
        var client   = new RestClient(new Uri("http://example.com"));
        var expected = new Uri("http://example.com/");
        var output   = client.BuildUri(request);

        Assert.Equal(expected, output);
    }

    [Fact]
    public void GET_with_empty_request_and_query_parameters_without_encoding() {
        var request = new RestRequest();

        request.AddQueryParameter("foo", "bar,baz", false);

        var client   = new RestClient("http://example.com/resource?param1=value1");
        var expected = new Uri("http://example.com/resource?param1=value1&foo=bar,baz");
        var output   = client.BuildUri(request);

        Assert.Equal(expected, output);
    }

    [Fact]
    public void GET_with_Invalid_Url_string_throws_exception()
        => Assert.Throws<UriFormatException>(
            () => {
                var unused = new RestClient("invalid url");
            }
        );

    [Fact]
    public void GET_with_leading_slash() {
        var request  = new RestRequest("/resource");
        var client   = new RestClient(new Uri("http://example.com"));
        var expected = new Uri("http://example.com/resource");
        var output   = client.BuildUri(request);

        Assert.Equal(expected, output);
    }

    [Fact]
    public void GET_with_leading_slash_and_baseurl_trailing_slash() {
        var request = new RestRequest("/resource");

        request.AddParameter("foo", "bar");

        var client   = new RestClient(new Uri("http://example.com"));
        var expected = new Uri("http://example.com/resource?foo=bar");
        var output   = client.BuildUri(request);

        Assert.Equal(expected, output);
    }

    [Fact]
    public void GET_with_multiple_instances_of_same_key() {
        var request = new RestRequest("v1/people/~/network/updates", Method.Get);

        request.AddParameter("type", "STAT");
        request.AddParameter("type", "PICT");
        request.AddParameter("count", "50");
        request.AddParameter("start", "50");

        var client = new RestClient("https://api.linkedin.com");

        var expected =
            new Uri("https://api.linkedin.com/v1/people/~/network/updates?type=STAT&type=PICT&count=50&start=50");
        var output = client.BuildUri(request);

        Assert.Equal(expected, output);
    }

    [Fact]
    public void GET_with_resource_containing_null_token() {
        var request = new RestRequest("/resource/{foo}", Method.Get);

        request.AddUrlSegment("foo", null);

        var client    = new RestClient("http://example.com/api/1.0");
        var exception = Assert.Throws<ArgumentException>(() => client.BuildUri(request));

        Assert.NotNull(exception);
        Assert.False(string.IsNullOrEmpty(exception.Message));
        Assert.Contains("foo", exception.Message);
    }

    [Fact]
    public void GET_with_resource_containing_slashes() {
        var request  = new RestRequest("resource/foo");
        var client   = new RestClient(new Uri("http://example.com"));
        var expected = new Uri("http://example.com/resource/foo");
        var output   = client.BuildUri(request);

        Assert.Equal(expected, output);
    }

    [Fact]
    public void GET_with_resource_containing_tokens() {
        var request = new RestRequest("resource/{foo}");

        request.AddUrlSegment("foo", "bar");

        var client   = new RestClient(new Uri("http://example.com"));
        var expected = new Uri("http://example.com/resource/bar");
        var output   = client.BuildUri(request);

        Assert.Equal(expected, output);
    }

    [Fact]
    public void GET_with_Uri_and_resource_containing_tokens() {
        var request = new RestRequest("resource/{baz}");

        request.AddUrlSegment("foo", "bar");
        request.AddUrlSegment("baz", "bat");

        var client   = new RestClient(new Uri("http://example.com/{foo}"));
        var expected = new Uri("http://example.com/bar/resource/bat");
        var output   = client.BuildUri(request);

        Assert.Equal(expected, output);
    }

    [Fact]
    public void GET_with_Uri_containing_tokens() {
        var request = new RestRequest();

        request.AddUrlSegment("foo", "bar");

        var client   = new RestClient(new Uri("http://example.com/{foo}"));
        var expected = new Uri("http://example.com/bar");
        var output   = client.BuildUri(request);

        Assert.Equal(expected, output);
    }

    [Fact]
    public void GET_with_Url_string_and_resource_containing_tokens() {
        var request = new RestRequest("resource/{baz}");

        request.AddUrlSegment("foo", "bar");
        request.AddUrlSegment("baz", "bat");

        var client   = new RestClient("http://example.com/{foo}");
        var expected = new Uri("http://example.com/bar/resource/bat");
        var output   = client.BuildUri(request);

        Assert.Equal(expected, output);
    }

    [Fact]
    public void GET_with_Url_string_containing_tokens() {
        var request = new RestRequest();

        request.AddUrlSegment("foo", "bar");

        var client   = new RestClient("http://example.com/{foo}");
        var expected = new Uri("http://example.com/bar");
        var output   = client.BuildUri(request);

        Assert.Equal(expected, output);
    }

    [Fact]
    public void GET_wth_trailing_slash_and_query_parameters() {
        var request = new RestRequest("/resource/");
        var client  = new RestClient("http://example.com");

        request.AddParameter("foo", "bar");

        var expected = new Uri("http://example.com/resource/?foo=bar");
        var output   = client.BuildUri(request);

        Assert.Equal(expected, output);
    }

    [Fact]
    public void POST_with_leading_slash() {
        var request  = new RestRequest("/resource", Method.Post);
        var client   = new RestClient(new Uri("http://example.com"));
        var expected = new Uri("http://example.com/resource");
        var output   = client.BuildUri(request);

        Assert.Equal(expected, output);
    }

    [Fact]
    public void POST_with_leading_slash_and_baseurl_trailing_slash() {
        var request  = new RestRequest("/resource", Method.Post);
        var client   = new RestClient(new Uri("http://example.com"));
        var expected = new Uri("http://example.com/resource");
        var output   = client.BuildUri(request);

        Assert.Equal(expected, output);
    }

    [Fact]
    public void POST_with_querystring_containing_tokens() {
        var request = new RestRequest("resource", Method.Post);

        request.AddParameter("foo", "bar", ParameterType.QueryString);

        var client   = new RestClient("http://example.com");
        var expected = new Uri("http://example.com/resource?foo=bar");
        var output   = client.BuildUri(request);

        Assert.Equal(expected, output);
    }

    [Fact]
    public void POST_with_resource_containing_slashes() {
        var request  = new RestRequest("resource/foo", Method.Post);
        var client   = new RestClient(new Uri("http://example.com"));
        var expected = new Uri("http://example.com/resource/foo");
        var output   = client.BuildUri(request);

        Assert.Equal(expected, output);
    }

    [Fact]
    public void POST_with_resource_containing_tokens() {
        var request = new RestRequest("resource/{foo}", Method.Post);

        request.AddUrlSegment("foo", "bar");

        var client   = new RestClient(new Uri("http://example.com"));
        var expected = new Uri("http://example.com/resource/bar");
        var output   = client.BuildUri(request);

        Assert.Equal(expected, output);
    }

    [Fact]
    public void Should_add_parameter_if_it_is_new() {
        var request = new RestRequest();

        request.AddOrUpdateParameter("param2", "value2");
        request.AddOrUpdateParameter("param3", "value3");

        var client   = new RestClient("http://example.com/resource?param1=value1");
        var expected = new Uri("http://example.com/resource?param1=value1&param2=value2&param3=value3");
        var output   = client.BuildUri(request);

        Assert.Equal(expected, output);
    }

    [Fact]
    public void Should_build_uri_using_selected_encoding() {
        var request = new RestRequest();
        // adding parameter with o-slash character which is encoded differently between
        // utf-8 and iso-8859-1
        request.AddOrUpdateParameter("town", "Hillerød");

<<<<<<< HEAD
        var client = new RestClient("http://example.com/resource");

        var expectedDefaultEncoding  = new Uri("http://example.com/resource?town=Hiller%C3%B8d");
        var expectedIso89591Encoding = new Uri("http://example.com/resource?town=Hiller%f8d");
=======
        var client                  = new RestClient(new RestClientOptions("http://example.com/resource"));
        var expectedDefaultEncoding = new Uri("http://example.com/resource?town=Hiller%C3%B8d");
>>>>>>> 0d83dafa
        Assert.Equal(expectedDefaultEncoding, client.BuildUri(request));

        client = new RestClient(new RestClientOptions("http://example.com/resource") { Encoding = Encoding.GetEncoding("ISO-8859-1") });
        var expectedIso89591Encoding = new Uri("http://example.com/resource?town=Hiller%f8d");
        Assert.Equal(expectedIso89591Encoding, client.BuildUri(request));
    }

    [Fact]
    public void Should_build_uri_with_resource_full_uri() {
        var request = new RestRequest("https://www.example1.com/connect/authorize");

        var client   = new RestClient("https://www.example1.com/");
        var expected = new Uri("https://www.example1.com/connect/authorize");
        var output   = client.BuildUri(request);

        Assert.Equal(expected, output);
    }

    [Fact]
    public void Should_encode_colon() {
        var request = new RestRequest();
        // adding parameter with o-slash character which is encoded differently between
        // utf-8 and iso-8859-1
        request.AddOrUpdateParameter("parameter", "some:value");

        var client = new RestClient("http://example.com/resource");

        var expectedDefaultEncoding = new Uri("http://example.com/resource?parameter=some%3avalue");
        Assert.Equal(expectedDefaultEncoding, client.BuildUri(request));
    }

    [Fact]
    public void Should_not_duplicate_question_mark() {
        var request = new RestRequest();

        request.AddParameter("param2", "value2");

        var client   = new RestClient("http://example.com/resource?param1=value1");
        var expected = new Uri("http://example.com/resource?param1=value1&param2=value2");
        var output   = client.BuildUri(request);

        Assert.Equal(expected, output);
    }

    [Fact]
    public void Should_not_touch_request_url() {
        const string baseUrl    = "http://rs.test.org";
        const string requestUrl = "reportserver?/Prod/Report";

        var client    = new RestClient(baseUrl);
        var req       = new RestRequest(requestUrl, Method.Post);
        var resultUrl = client.BuildUri(req).ToString();

        resultUrl.Should().Be($"{baseUrl}/{requestUrl}");
    }

    [Fact]
    public void Should_update_parameter_if_it_already_exists() {
        var request = new RestRequest();

        request.AddOrUpdateParameter("param2", "value2");
        request.AddOrUpdateParameter("param2", "value2-1");

        var client   = new RestClient("http://example.com/resource?param1=value1");
        var expected = new Uri("http://example.com/resource?param1=value1&param2=value2-1");
        var output   = client.BuildUri(request);

        Assert.Equal(expected, output);
    }
}<|MERGE_RESOLUTION|>--- conflicted
+++ resolved
@@ -294,15 +294,8 @@
         // utf-8 and iso-8859-1
         request.AddOrUpdateParameter("town", "Hillerød");
 
-<<<<<<< HEAD
-        var client = new RestClient("http://example.com/resource");
-
-        var expectedDefaultEncoding  = new Uri("http://example.com/resource?town=Hiller%C3%B8d");
-        var expectedIso89591Encoding = new Uri("http://example.com/resource?town=Hiller%f8d");
-=======
         var client                  = new RestClient(new RestClientOptions("http://example.com/resource"));
         var expectedDefaultEncoding = new Uri("http://example.com/resource?town=Hiller%C3%B8d");
->>>>>>> 0d83dafa
         Assert.Equal(expectedDefaultEncoding, client.BuildUri(request));
 
         client = new RestClient(new RestClientOptions("http://example.com/resource") { Encoding = Encoding.GetEncoding("ISO-8859-1") });
