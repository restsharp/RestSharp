--- conflicted
+++ resolved
@@ -3,11 +3,8 @@
         <EmitCompilerGeneratedFiles>true</EmitCompilerGeneratedFiles>
     </PropertyGroup>
     <ItemGroup Condition="$(TargetFramework) != 'net6.0' And $(TargetFramework) != 'net7.0'">
-<<<<<<< HEAD
         <PackageReference Include="System.Text.Json" Version="7.0.2" />
-=======
         <PackageReference Include="System.Text.Json" Version="5.0.1" />
->>>>>>> 6174a293
     </ItemGroup>
     <ItemGroup>
         <None Remove="RestSharp.csproj.DotSettings" />
@@ -33,15 +30,12 @@
         <Compile Update="RestClient.Async.cs">
             <DependentUpon>RestClient.cs</DependentUpon>
         </Compile>
-<<<<<<< HEAD
         <Compile Update="Request\PropertyCache.Populator.cs">
           <DependentUpon>PropertyCache.cs</DependentUpon>
         </Compile>
         <Compile Update="Request\PropertyCache.Populator.RequestProperty.cs">
           <DependentUpon>PropertyCache.cs</DependentUpon>
         </Compile>
-=======
->>>>>>> 6174a293
     </ItemGroup>
     <ItemGroup>
         <ProjectReference Include="..\..\gen\SourceGenerator\SourceGenerator.csproj" OutputItemType="Analyzer" ReferenceOutputAssembly="false" />
