--- conflicted
+++ resolved
@@ -117,14 +117,10 @@
 
             // Parse all the cookies from the response and update the cookie jar with cookies
             if (responseMessage.Headers.TryGetValues(KnownHeaders.SetCookie, out var cookiesHeader)) {
-<<<<<<< HEAD
-                cookieContainer.AddCookies(url, cookiesHeader);
-=======
                 // ReSharper disable once PossibleMultipleEnumeration
                 cookieContainer.AddCookies(url, cookiesHeader);
                 // ReSharper disable once PossibleMultipleEnumeration
                 Options.CookieContainer?.AddCookies(url, cookiesHeader);
->>>>>>> 84db1834
             }
 
             if (request.OnAfterRequest != null) await request.OnAfterRequest(responseMessage).ConfigureAwait(false);
