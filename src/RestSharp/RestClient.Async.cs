﻿//  Copyright (c) .NET Foundation and Contributors
// 
// Licensed under the Apache License, Version 2.0 (the "License");
// you may not use this file except in compliance with the License.
// You may obtain a copy of the License at
// 
// http://www.apache.org/licenses/LICENSE-2.0
// 
// Unless required by applicable law or agreed to in writing, software
// distributed under the License is distributed on an "AS IS" BASIS,
// WITHOUT WARRANTIES OR CONDITIONS OF ANY KIND, either express or implied.
// See the License for the specific language governing permissions and
// limitations under the License.

using System.Net;
using RestSharp.Extensions;

namespace RestSharp;

public partial class RestClient {
    /// <inheritdoc />
    public async Task<RestResponse> ExecuteAsync(RestRequest request, CancellationToken cancellationToken = default) {
        using var internalResponse = await ExecuteRequestAsync(request, cancellationToken).ConfigureAwait(false);

        var response = internalResponse.Exception == null
            ? await RestResponse.FromHttpResponse(
                    internalResponse.ResponseMessage!,
                    request,
                    Options.Encoding,
                    internalResponse.CookieContainer?.GetCookies(internalResponse.Url),
                    Options.CalculateResponseStatus,
                    cancellationToken
                )
                .ConfigureAwait(false)
            : GetErrorResponse(request, internalResponse.Exception, internalResponse.TimeoutToken);

        return Options.ThrowOnAnyError ? response.ThrowIfError() : response;
    }

    /// <inheritdoc />
    [PublicAPI]
    public async Task<Stream?> DownloadStreamAsync(RestRequest request, CancellationToken cancellationToken = default) {
        // Make sure we only read the headers so we can stream the content body efficiently
        request.CompletionOption = HttpCompletionOption.ResponseHeadersRead;
        var response = await ExecuteRequestAsync(request, cancellationToken).ConfigureAwait(false);

        var exception = response.Exception ?? response.ResponseMessage?.MaybeException();

        if (exception != null) {
            return Options.ThrowOnAnyError ? throw exception : null;
        }

        if (response.ResponseMessage == null) return null;

        return await response.ResponseMessage.ReadResponseStream(request.ResponseWriter, cancellationToken).ConfigureAwait(false);
    }

    static RestResponse GetErrorResponse(RestRequest request, Exception exception, CancellationToken timeoutToken) {
        var response = new RestResponse(request) {
            ResponseStatus = exception is OperationCanceledException
                ? TimedOut() ? ResponseStatus.TimedOut : ResponseStatus.Aborted
                : ResponseStatus.Error,
            ErrorMessage   = exception.Message,
            ErrorException = exception
        };

        return response;

        bool TimedOut() => timeoutToken.IsCancellationRequested || exception.Message.Contains("HttpClient.Timeout");
    }

    async Task<HttpResponse> ExecuteRequestAsync(RestRequest request, CancellationToken cancellationToken) {
        Ensure.NotNull(request, nameof(request));

        // Make sure we are not disposed of when someone tries to call us!
        if (_disposed) {
            throw new ObjectDisposedException(nameof(RestClient));
        }
<<<<<<< HEAD
        await OnBeforeSerialization(request);    
=======

        request.ValidateParameters();
>>>>>>> 2facbebd
        var authenticator = request.Authenticator ?? Options.Authenticator;
        if (authenticator != null) await authenticator.Authenticate(this, request).ConfigureAwait(false);

        using var requestContent = new RequestContent(this, request);

        var httpMethod = AsHttpMethod(request.Method);
        var url        = this.BuildUri(request);

        using var message    = new HttpRequestMessage(httpMethod, url) { Content = requestContent.BuildContent() };
        message.Headers.Host         = Options.BaseHost;
        message.Headers.CacheControl = request.CachePolicy ?? Options.CachePolicy;

        using var timeoutCts = new CancellationTokenSource(request.Timeout > 0 ? request.Timeout : int.MaxValue);
        using var cts        = CancellationTokenSource.CreateLinkedTokenSource(timeoutCts.Token, cancellationToken);

        var ct = cts.Token;

        try {
            // Make sure we have a cookie container if not provided in the request
            var cookieContainer = request.CookieContainer ??= new CookieContainer();

            var headers = new RequestHeaders()
                .AddHeaders(request.Parameters)
                .AddHeaders(DefaultParameters)
                .AddAcceptHeader(AcceptedContentTypes)
                .AddCookieHeaders(url, cookieContainer)
                .AddCookieHeaders(url, Options.CookieContainer);

            message.AddHeaders(headers);
            if (request.OnBeforeRequest != null) await request.OnBeforeRequest(message).ConfigureAwait(false);
            await OnBeforeRequest(message);

            var responseMessage = await HttpClient.SendAsync(message, request.CompletionOption, ct).ConfigureAwait(false);

            // Parse all the cookies from the response and update the cookie jar with cookies
            if (responseMessage.Headers.TryGetValues(KnownHeaders.SetCookie, out var cookiesHeader)) {
                // ReSharper disable once PossibleMultipleEnumeration
                cookieContainer.AddCookies(url, cookiesHeader);
                // ReSharper disable once PossibleMultipleEnumeration
                Options.CookieContainer?.AddCookies(url, cookiesHeader);
            }

            if (request.OnAfterRequest != null) await request.OnAfterRequest(responseMessage).ConfigureAwait(false);
            await OnAfterRequest(responseMessage);

            return new HttpResponse(responseMessage, url, cookieContainer, null, timeoutCts.Token);
        }
        catch (Exception ex) {
            return new HttpResponse(null, url, null, ex, timeoutCts.Token);
        }
    }

    /// <summary>
    /// Will be called before the Request becomes Serialized
    /// </summary>
    /// <param name="request">RestRequest before it will be serialized</param>
    async Task OnBeforeSerialization(RestRequest request) {
        foreach (var interceptor in Options.Interceptors) {
            await interceptor.InterceptBeforeSerialization(request); //.ThrowExceptionIfAvailable();
        }
    }
    /// <summary>
    /// Will be called before the Request will be sent
    /// </summary>
    /// <param name="requestMessage">HttpRequestMessage ready to be sent</param>
    async Task OnBeforeRequest(HttpRequestMessage requestMessage) {
        foreach (var interceptor in Options.Interceptors) {
            await interceptor.InterceptBeforeRequest(requestMessage);
        }
    }
    /// <summary>
    /// Will be called after the Response has been received from Server
    /// </summary>
    /// <param name="responseMessage">HttpResponseMessage as received from server</param>
    async Task OnAfterRequest(HttpResponseMessage responseMessage) {
        foreach (var interceptor in Options.Interceptors) {
            await interceptor.InterceptAfterRequest(responseMessage);
        }
    }

    record HttpResponse(
        HttpResponseMessage? ResponseMessage,
        Uri                  Url,
        CookieContainer?     CookieContainer,
        Exception?           Exception,
        CancellationToken    TimeoutToken
    ) : IDisposable {
        public void Dispose() => ResponseMessage?.Dispose();
    }

    static HttpMethod AsHttpMethod(Method method)
        => method switch {
            Method.Get     => HttpMethod.Get,
            Method.Post    => HttpMethod.Post,
            Method.Put     => HttpMethod.Put,
            Method.Delete  => HttpMethod.Delete,
            Method.Head    => HttpMethod.Head,
            Method.Options => HttpMethod.Options,
#if NET
            Method.Patch => HttpMethod.Patch,
#else
            Method.Patch => new HttpMethod("PATCH"),
#endif
            Method.Merge  => new HttpMethod("MERGE"),
            Method.Copy   => new HttpMethod("COPY"),
            Method.Search => new HttpMethod("SEARCH"),
            _             => throw new ArgumentOutOfRangeException(nameof(method))
        };
}<|MERGE_RESOLUTION|>--- conflicted
+++ resolved
@@ -76,12 +76,8 @@
         if (_disposed) {
             throw new ObjectDisposedException(nameof(RestClient));
         }
-<<<<<<< HEAD
         await OnBeforeSerialization(request);    
-=======
-
         request.ValidateParameters();
->>>>>>> 2facbebd
         var authenticator = request.Authenticator ?? Options.Authenticator;
         if (authenticator != null) await authenticator.Authenticate(this, request).ConfigureAwait(false);
 
