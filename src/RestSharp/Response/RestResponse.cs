﻿//   Copyright (c) .NET Foundation and Contributors
//
//   Licensed under the Apache License, Version 2.0 (the "License");
//   you may not use this file except in compliance with the License.
//   You may obtain a copy of the License at
//
//     http://www.apache.org/licenses/LICENSE-2.0
//
//   Unless required by applicable law or agreed to in writing, software
//   distributed under the License is distributed on an "AS IS" BASIS,
//   WITHOUT WARRANTIES OR CONDITIONS OF ANY KIND, either express or implied.
//   See the License for the specific language governing permissions and
//   limitations under the License. 

using System.Diagnostics;
using System.Net;
using System.Text;
using RestSharp.Extensions;

// ReSharper disable SuggestBaseTypeForParameter

namespace RestSharp;

/// <summary>
/// Container for data sent back from API including deserialized data
/// </summary>
/// <typeparam name="T">Type of data to deserialize to</typeparam>
[DebuggerDisplay("{" + nameof(DebuggerDisplay) + "()}")]
public class RestResponse<T> : RestResponse {
    /// <summary>
    /// Deserialized entity data
    /// </summary>
    public T? Data { get; set; }

    public static RestResponse<T> FromResponse(RestResponse response)
        => new() {
            Content             = response.Content,
            RawBytes            = response.RawBytes,
            ContentEncoding     = response.ContentEncoding,
            ContentLength       = response.ContentLength,
            ContentType         = response.ContentType,
            Cookies             = response.Cookies,
            ErrorMessage        = response.ErrorMessage,
            ErrorException      = response.ErrorException,
            Headers             = response.Headers,
            ContentHeaders      = response.ContentHeaders,
            IsSuccessStatusCode = response.IsSuccessStatusCode,
            ResponseStatus      = response.ResponseStatus,
            ResponseUri         = response.ResponseUri,
            Server              = response.Server,
            StatusCode          = response.StatusCode,
            StatusDescription   = response.StatusDescription,
            Request             = response.Request,
            RootElement         = response.RootElement
        };
}

/// <summary>
/// Container for data sent back from API
/// </summary>
[DebuggerDisplay($"{{{nameof(DebuggerDisplay)}()}}")]
public class RestResponse : RestResponseBase {
    internal static async Task<RestResponse> FromHttpResponse(
        HttpResponseMessage     httpResponse,
        RestRequest             request,
        Encoding                encoding,
        CookieCollection?       cookieCollection,
        CalculateResponseStatus calculateResponseStatus,
        CancellationToken       cancellationToken
    ) {
        return request.AdvancedResponseWriter?.Invoke(httpResponse) ?? await GetDefaultResponse().ConfigureAwait(false);

        async Task<RestResponse> GetDefaultResponse() {
            var readTask = request.ResponseWriter == null ? ReadResponse() : ReadAndConvertResponse();
#if NETSTANDARD || NETFRAMEWORK
            using var stream = await readTask.ConfigureAwait(false);
#else
            await using var stream = await readTask.ConfigureAwait(false);
#endif

            var bytes   = request.ResponseWriter != null || stream == null ? null : await stream.ReadAsBytes(cancellationToken).ConfigureAwait(false);
            var content = bytes  == null ? null : httpResponse.GetResponseString(bytes, encoding);

            return new RestResponse {
                Content             = content,
                RawBytes            = bytes,
                ContentEncoding     = httpResponse.Content.Headers.ContentEncoding,
                Version             = httpResponse.RequestMessage?.Version,
                ContentLength       = httpResponse.Content.Headers.ContentLength,
                ContentType         = httpResponse.Content.Headers.ContentType?.MediaType,
                ResponseStatus      = calculateResponseStatus(httpResponse),
                ErrorException      = httpResponse.MaybeException(),
                ResponseUri         = httpResponse.RequestMessage!.RequestUri,
                Server              = httpResponse.Headers.Server.ToString(),
                StatusCode          = httpResponse.StatusCode,
                StatusDescription   = httpResponse.ReasonPhrase,
                IsSuccessStatusCode = httpResponse.IsSuccessStatusCode,
                Request             = request,
                Headers             = httpResponse.Headers.GetHeaderParameters(),
                ContentHeaders      = httpResponse.Content.Headers.GetHeaderParameters(),
                Cookies             = cookieCollection,
                RootElement         = request.RootElement
            };

<<<<<<< HEAD
            Exception? MaybeException()
                => httpResponse.IsSuccessStatusCode
                    ? null
#if NETSTANDARD || NETFRAMEWORK
                    : new HttpRequestException($"Request failed with status code {httpResponse.StatusCode}");
#else
                    : new HttpRequestException($"Request failed with status code {httpResponse.StatusCode}", null, httpResponse.StatusCode);
#endif

=======
>>>>>>> 2621b178
            Task<Stream?> ReadResponse() => httpResponse.ReadResponse(cancellationToken);

            async Task<Stream?> ReadAndConvertResponse() {
#if NETSTANDARD || NETFRAMEWORK
                using var original = await ReadResponse().ConfigureAwait(false);
#else
                await using var original = await ReadResponse().ConfigureAwait(false);
#endif
                return request.ResponseWriter!(original!);
            }
        }
    }
}

public delegate ResponseStatus CalculateResponseStatus(HttpResponseMessage httpResponse);<|MERGE_RESOLUTION|>--- conflicted
+++ resolved
@@ -102,18 +102,6 @@
                 RootElement         = request.RootElement
             };
 
-<<<<<<< HEAD
-            Exception? MaybeException()
-                => httpResponse.IsSuccessStatusCode
-                    ? null
-#if NETSTANDARD || NETFRAMEWORK
-                    : new HttpRequestException($"Request failed with status code {httpResponse.StatusCode}");
-#else
-                    : new HttpRequestException($"Request failed with status code {httpResponse.StatusCode}", null, httpResponse.StatusCode);
-#endif
-
-=======
->>>>>>> 2621b178
             Task<Stream?> ReadResponse() => httpResponse.ReadResponse(cancellationToken);
 
             async Task<Stream?> ReadAndConvertResponse() {
