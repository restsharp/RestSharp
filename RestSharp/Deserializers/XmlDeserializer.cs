--- conflicted
+++ resolved
@@ -27,7 +27,6 @@
 
 namespace RestSharp.Deserializers
 {
-<<<<<<< HEAD
     public class XmlDeserializer : IDeserializer
     {
         public string RootElement { get; set; }
@@ -71,7 +70,7 @@
             }
             else
             {
-                Map(x, root);
+                x = (T)Map(x, root);
             }
 
             return x;
@@ -101,7 +100,7 @@
             }
         }
 
-        protected virtual void Map(object x, XElement root)
+        protected virtual object Map(object x, XElement root)
         {
             var objType = x.GetType();
             var props = objType.GetProperties();
@@ -186,151 +185,6 @@
 
                     prop.SetValue(x, value, null);
                 }
-=======
-	public class XmlDeserializer : IDeserializer
-	{
-		public string RootElement { get; set; }
-		public string Namespace { get; set; }
-		public string DateFormat { get; set; }
-		public CultureInfo Culture { get; set; }
-
-		public XmlDeserializer()
-		{
-			Culture = CultureInfo.InvariantCulture;
-		}
-
-		public virtual T Deserialize<T>(IRestResponse response)
-		{
-			if (string.IsNullOrEmpty( response.Content ))
-				return default(T);
-
-			var doc = XDocument.Parse(response.Content);
-			var root = doc.Root;
-			if (RootElement.HasValue() && doc.Root != null)
-			{
-				root = doc.Root.Element(RootElement.AsNamespaced(Namespace));
-			}
-
-			// autodetect xml namespace
-			if (!Namespace.HasValue())
-			{
-				RemoveNamespace(doc);
-			}
-
-			var x = Activator.CreateInstance<T>();
-			var objType = x.GetType();
-
-			if (objType.IsSubclassOfRawGeneric(typeof(List<>)))
-			{
-				x = (T)HandleListDerivative(x, root, objType.Name, objType);
-			}
-			else
-			{
-				x = (T)Map(x, root);
-			}
-
-			return x;
-		}
-
-		private void RemoveNamespace(XDocument xdoc)
-		{
-			foreach (XElement e in xdoc.Root.DescendantsAndSelf())
-			{
-				if (e.Name.Namespace != XNamespace.None)
-				{
-					e.Name = XNamespace.None.GetName(e.Name.LocalName);
-				}
-				if (e.Attributes().Any(a => a.IsNamespaceDeclaration || a.Name.Namespace != XNamespace.None))
-				{
-					e.ReplaceAttributes(e.Attributes().Select(a => a.IsNamespaceDeclaration ? null : a.Name.Namespace != XNamespace.None ? new XAttribute(XNamespace.None.GetName(a.Name.LocalName), a.Value) : a));
-				}
-			}
-		}
-
-		protected virtual object Map(object x, XElement root)
-		{
-			var objType = x.GetType();
-			var props = objType.GetProperties();
-
-			foreach (var prop in props)
-			{
-				var type = prop.PropertyType;
-
-				if (!type.IsPublic || !prop.CanWrite)
-					continue;
-
-				var name = prop.Name.AsNamespaced(Namespace);
-				var value = GetValueFromXml(root, name, prop);
-
-				if (value == null)
-				{
-					// special case for inline list items
-					if (type.IsGenericType)
-					{
-						var genericType = type.GetGenericArguments()[0];
-						var first = GetElementByName(root, genericType.Name);
-						var list = (IList)Activator.CreateInstance(type);
-
-						if (first != null)
-						{
-							var elements = root.Elements(first.Name);
-							PopulateListFromElements(genericType, elements, list);
-						}
-
-						prop.SetValue(x, list, null);
-					}
-					continue;
-				}
-
-				// check for nullable and extract underlying type
-				if (type.IsGenericType && type.GetGenericTypeDefinition() == typeof(Nullable<>))
-				{
-					// if the value is empty, set the property to null...
-					if (value == null || String.IsNullOrEmpty(value.ToString()))
-					{
-						prop.SetValue(x, null, null);
-						continue;
-					}
-					type = type.GetGenericArguments()[0];
-				}
-
-				if (type == typeof(bool))
-				{
-					var toConvert = value.ToString().ToLower();
-					prop.SetValue(x, XmlConvert.ToBoolean(toConvert), null);
-				}
-				else if (type.IsPrimitive)
-				{
-					prop.SetValue(x, value.ChangeType(type, Culture), null);
-				}
-				else if (type.IsEnum)
-				{
-					var converted = type.FindEnumValue(value.ToString(), Culture);
-					prop.SetValue(x, converted, null);
-				}
-				else if (type == typeof(Uri))
-				{
-					var uri = new Uri(value.ToString(), UriKind.RelativeOrAbsolute);
-					prop.SetValue(x, uri, null);
-				}
-				else if (type == typeof(string))
-				{
-					prop.SetValue(x, value, null);
-				}
-				else if (type == typeof(DateTime))
-				{
-					if (DateFormat.HasValue())
-					{
-						value = DateTime.ParseExact(value.ToString(), DateFormat, Culture);
-					}
-					else
-					{
-						value = DateTime.Parse(value.ToString(), Culture);
-					}
-
-					prop.SetValue(x, value, null);
-				}
->>>>>>> 0cf07ca3
 #if !PocketPC
                 else if (type == typeof(DateTimeOffset))
                 {
@@ -363,7 +217,6 @@
                     }
                 }
 #endif
-<<<<<<< HEAD
                 else if (type == typeof(Decimal))
                 {
                     value = Decimal.Parse(value.ToString(), Culture);
@@ -428,80 +281,12 @@
                     }
                 }
             }
+
+            return x;
         }
 
         private static bool TryGetFromString(string inputString, out object result, Type type)
         {
-=======
-				else if (type == typeof(Decimal))
-				{
-					value = Decimal.Parse(value.ToString(), Culture);
-					prop.SetValue(x, value, null);
-				}
-				else if (type == typeof(Guid))
-				{
-					var raw = value.ToString();
-					value = string.IsNullOrEmpty(raw) ? Guid.Empty : new Guid(value.ToString());
-					prop.SetValue(x, value, null);
-				}
-				else if (type == typeof(TimeSpan))
-				{
-					var timeSpan = XmlConvert.ToTimeSpan(value.ToString());
-					prop.SetValue(x, timeSpan, null);
-				}
-				else if (type.IsGenericType)
-				{
-					var t = type.GetGenericArguments()[0];
-					var list = (IList)Activator.CreateInstance(type);
-
-					var container = GetElementByName(root, prop.Name.AsNamespaced(Namespace));
-
-					if (container.HasElements)
-					{
-						var first = container.Elements().FirstOrDefault();
-						var elements = container.Elements(first.Name);
-						PopulateListFromElements(t, elements, list);
-					}
-
-					prop.SetValue(x, list, null);
-				}
-				else if (type.IsSubclassOfRawGeneric(typeof(List<>)))
-				{
-					// handles classes that derive from List<T>
-					// e.g. a collection that also has attributes
-					var list = HandleListDerivative(x, root, prop.Name, type);
-					prop.SetValue(x, list, null);
-				}
-				else
-				{
-					//fallback to type converters if possible
-					object result;
-					if (TryGetFromString(value.ToString(), out result, type))
-					{
-						prop.SetValue(x, result, null);
-					}
-					else
-					{
-						// nested property classes
-						if (root != null)
-						{
-							var element = GetElementByName(root, name);
-							if (element != null)
-							{
-								var item = CreateAndMap(type, element);
-								prop.SetValue(x, item, null);
-							}
-						}
-					}
-				}
-			}
-
-			return x;
-		}
-
-		private static bool TryGetFromString(string inputString, out object result, Type type)
-		{
->>>>>>> 0cf07ca3
 #if !SILVERLIGHT && !WINDOWS_PHONE && !PocketPC
             var converter = TypeDescriptor.GetConverter(type);
 
@@ -542,9 +327,7 @@
             }
 
             var list = (IList)Activator.CreateInstance(type);
-
             var elements = root.Descendants(t.Name.AsNamespaced(Namespace));
-
             var name = t.Name;
 
             if (!elements.Any())
@@ -658,7 +441,7 @@
             }
 
             // try looking for element that matches sanitized property name (Order by depth)
-            var element = 
+            var element =
                 root.Descendants()
                     .OrderBy(d => d.Ancestors().Count())
                     .FirstOrDefault(d => d.Name.LocalName.RemoveUnderscoresAndDashes() == name.LocalName) ?? root.Descendants()
