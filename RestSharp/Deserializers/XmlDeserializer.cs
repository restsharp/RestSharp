﻿#region License

//   Copyright 2010 John Sheehan
//
//   Licensed under the Apache License, Version 2.0 (the "License");
//   you may not use this file except in compliance with the License.
//   You may obtain a copy of the License at
//
//     http://www.apache.org/licenses/LICENSE-2.0
//
//   Unless required by applicable law or agreed to in writing, software
//   distributed under the License is distributed on an "AS IS" BASIS,
//   WITHOUT WARRANTIES OR CONDITIONS OF ANY KIND, either express or implied.
//   See the License for the specific language governing permissions and
//   limitations under the License. 

#endregion

using System;
using System.Collections;
using System.Collections.Generic;
using System.Globalization;
using System.Linq;
using System.Reflection;
using System.Xml;
using System.Xml.Linq;
using RestSharp.Extensions;

#if !SILVERLIGHT && !WINDOWS_PHONE
using System.ComponentModel;
#endif

namespace RestSharp.Deserializers
{
    public class XmlDeserializer : IDeserializer
    {
        public string RootElement { get; set; }

        public string Namespace { get; set; }

        public string DateFormat { get; set; }

        public CultureInfo Culture { get; set; }

        public XmlDeserializer()
        {
            this.Culture = CultureInfo.InvariantCulture;
        }

        public virtual T Deserialize<T>(IRestResponse response)
        {
            if (string.IsNullOrEmpty(response.Content))
            {
                return default(T);
            }

            XDocument doc = XDocument.Parse(response.Content);
            XElement root = doc.Root;

            if (this.RootElement.HasValue() && doc.Root != null)
            {
                root = doc.Root.Element(this.RootElement.AsNamespaced(this.Namespace));
            }

            // autodetect xml namespace
            if (!this.Namespace.HasValue())
            {
                RemoveNamespace(doc);
            }

            T x = Activator.CreateInstance<T>();
            Type objType = x.GetType();

            if (objType.IsSubclassOfRawGeneric(typeof(List<>)))
            {
                x = (T) this.HandleListDerivative(root, objType.Name, objType);
            }
            else
            {
                x = (T) this.Map(x, root);
            }

            return x;
        }

        private static void RemoveNamespace(XDocument xdoc)
        {
            if (xdoc.Root != null)
            {
                foreach (XElement e in xdoc.Root.DescendantsAndSelf())
                {
                    if (e.Name.Namespace != XNamespace.None)
                    {
                        e.Name = XNamespace.None.GetName(e.Name.LocalName);
                    }

                    if (e.Attributes()
                         .Any(a => a.IsNamespaceDeclaration || a.Name.Namespace != XNamespace.None))
                    {
                        e.ReplaceAttributes(
                            e.Attributes()
                             .Select(a => a.IsNamespaceDeclaration
                                 ? null
                                 : a.Name.Namespace != XNamespace.None
                                     ? new XAttribute(XNamespace.None.GetName(a.Name.LocalName), a.Value)
                                     : a));
                    }
                }
            }
        }

        protected virtual object Map(object x, XElement root)
        {
            Type objType = x.GetType();
            PropertyInfo[] props = objType.GetProperties();

            foreach (PropertyInfo prop in props)
            {
                Type type = prop.PropertyType;
<<<<<<< HEAD
                bool typeIsPublic = type.IsPublic() || type.IsNestedPublic();
=======
#if !WINDOWS_UWP
                bool typeIsPublic = type.IsPublic || type.IsNestedPublic;
#else
                bool typeIsPublic = type.GetTypeInfo().IsPublic || type.GetTypeInfo().IsNestedPublic;
#endif
>>>>>>> 80c1e49f

                if (!typeIsPublic || !prop.CanWrite)
                {
                    continue;
                }

<<<<<<< HEAD
                object[] attributes = (object[]) prop.GetCustomAttributes(typeof(DeserializeAsAttribute), false);
                XName name;
=======
                XName name;                
#if !WINDOWS_UWP
                object[] attributes = prop.GetCustomAttributes(typeof(DeserializeAsAttribute), false);                
>>>>>>> 80c1e49f

                if (attributes.Length > 0)
#else
                IEnumerable<Attribute> attributes = prop.GetCustomAttributes(typeof(DeserializeAsAttribute), false);                

                if (attributes.Count() > 0)
#endif
                {
                    DeserializeAsAttribute attribute = (DeserializeAsAttribute) attributes.First();

                    name = attribute.Name.AsNamespaced(this.Namespace);
                }
                else
                {
                    name = prop.Name.AsNamespaced(this.Namespace);
                }

                object value = this.GetValueFromXml(root, name, prop);

                if (value == null)
                {
                    // special case for inline list items
<<<<<<< HEAD
                    if (type.IsGenericType())
=======
#if !WINDOWS_UWP
                    if (type.IsGenericType)
#else
                    if (type.GetTypeInfo().IsGenericType)
#endif
>>>>>>> 80c1e49f
                    {
                        Type genericType = type.GetGenericArguments()[0];
                        XElement first = this.GetElementByName(root, genericType.Name);
                        IList list = (IList) Activator.CreateInstance(type);

                        if (first != null && root != null)
                        {
                            IEnumerable<XElement> elements = root.Elements(first.Name);

                            this.PopulateListFromElements(genericType, elements, list);
                        }

                        prop.SetValue(x, list, null);
                    }
                    continue;
                }

                // check for nullable and extract underlying type
<<<<<<< HEAD
                if (type.IsGenericType() && type.GetGenericTypeDefinition() == typeof(Nullable<>))
=======
#if !WINDOWS_UWP
                if (type.IsGenericType && type.GetGenericTypeDefinition() == typeof(Nullable<>))
#else
                if (type.GetTypeInfo().IsGenericType && type.GetGenericTypeDefinition() == typeof(Nullable<>))
#endif
>>>>>>> 80c1e49f
                {
                    // if the value is empty, set the property to null...
                    if (string.IsNullOrEmpty(value.ToString()))
                    {
                        prop.SetValue(x, null, null);
                        continue;
                    }

                    type = type.GetGenericArguments()[0];
                }

                if (type == typeof(bool))
                {
                    string toConvert = value.ToString()
                                            .ToLower();

                    prop.SetValue(x, XmlConvert.ToBoolean(toConvert), null);
                }
<<<<<<< HEAD
                else if (type.IsPrimitive())
                {
                    prop.SetValue(x, value.ChangeType(type, this.Culture), null);
                }
                else if (type.IsEnum())
=======
#if !WINDOWS_UWP
                else if (type.IsPrimitive)
#else
                else if (type.GetTypeInfo().IsPrimitive)
#endif
                {
                    prop.SetValue(x, value.ChangeType(type, this.Culture), null);
                }
#if !WINDOWS_UWP
                else if (type.IsEnum)
#else
                else if (type.GetTypeInfo().IsEnum)
#endif
>>>>>>> 80c1e49f
                {
                    object converted = type.FindEnumValue(value.ToString(), this.Culture);

                    prop.SetValue(x, converted, null);
                }
                else if (type == typeof(System.Uri))
                {
                    Uri uri = new Uri(value.ToString(), UriKind.RelativeOrAbsolute);

                    prop.SetValue(x, uri, null);
                }
                else if (type == typeof(string))
                {
                    prop.SetValue(x, value, null);
                }
                else if (type == typeof(DateTime))
                {
                    value = this.DateFormat.HasValue()
                        ? DateTime.ParseExact(value.ToString(), this.DateFormat, this.Culture)
                        : DateTime.Parse(value.ToString(), this.Culture);

                    prop.SetValue(x, value, null);
                }
                else if (type == typeof(DateTimeOffset))
                {
                    string toConvert = value.ToString();

                    if (!string.IsNullOrEmpty(toConvert))
                    {
                        DateTimeOffset deserialisedValue;

                        try
                        {
                            deserialisedValue = XmlConvert.ToDateTimeOffset(toConvert);
                            prop.SetValue(x, deserialisedValue, null);
                        }
                        catch (Exception)
                        {
                            object result;

                            if (TryGetFromString(toConvert, out result, type))
                            {
                                prop.SetValue(x, result, null);
                            }
                            else
                            {
                                //fallback to parse
                                deserialisedValue = DateTimeOffset.Parse(toConvert);
                                prop.SetValue(x, deserialisedValue, null);
                            }
                        }
                    }
                }
                else if (type == typeof(decimal))
                {
                    value = decimal.Parse(value.ToString(), this.Culture);
                    prop.SetValue(x, value, null);
                }
                else if (type == typeof(Guid))
                {
                    string raw = value.ToString();

                    value = string.IsNullOrEmpty(raw)
                        ? Guid.Empty
                        : new Guid(value.ToString());

                    prop.SetValue(x, value, null);
                }
                else if (type == typeof(TimeSpan))
                {
                    TimeSpan timeSpan = XmlConvert.ToTimeSpan(value.ToString());

                    prop.SetValue(x, timeSpan, null);
                }
<<<<<<< HEAD
                else if (type.IsGenericType())
=======
#if !WINDOWS_UWP
                else if (type.IsGenericType)
#else
                else if (type.GetTypeInfo(). IsGenericType)
#endif
>>>>>>> 80c1e49f
                {
                    Type t = type.GetGenericArguments()[0];
                    IList list = (IList) Activator.CreateInstance(type);
                    XElement container = this.GetElementByName(root, prop.Name.AsNamespaced(this.Namespace));

                    if (container.HasElements)
                    {
                        XElement first = container.Elements().FirstOrDefault();

                        if (first != null)
                        {
                            IEnumerable<XElement> elements = container.Elements(first.Name);

                            this.PopulateListFromElements(t, elements, list);
                        }
                    }

                    prop.SetValue(x, list, null);
                }
                else if (type.IsSubclassOfRawGeneric(typeof(List<>)))
                {
                    // handles classes that derive from List<T>
                    // e.g. a collection that also has attributes
                    object list = this.HandleListDerivative(root, prop.Name, type);

                    prop.SetValue(x, list, null);
                }
                else
                {
                    //fallback to type converters if possible
                    object result;

                    if (TryGetFromString(value.ToString(), out result, type))
                    {
                        prop.SetValue(x, result, null);
                    }
                    else
                    {
                        // nested property classes
                        if (root != null)
                        {
                            XElement element = this.GetElementByName(root, name);

                            if (element != null)
                            {
                                object item = this.CreateAndMap(type, element);

                                prop.SetValue(x, item, null);
                            }
                        }
                    }
                }
            }

            return x;
        }

        private static bool TryGetFromString(string inputString, out object result, Type type)
        {
<<<<<<< HEAD
#if !SILVERLIGHT && !WINDOWS_PHONE && !DNXCORE50
=======

#if !SILVERLIGHT && !WINDOWS_PHONE && !WINDOWS_UWP
>>>>>>> 80c1e49f
            TypeConverter converter = TypeDescriptor.GetConverter(type);

            if (converter.CanConvertFrom(typeof(string)))
            {
                result = (converter.ConvertFromInvariantString(inputString));

                return true;
            }

            result = null;

            return false;
#else
            result = null;

            return false;
#endif
        }

        private void PopulateListFromElements(Type t, IEnumerable<XElement> elements, IList list)
        {
            foreach (object item in elements.Select(element => this.CreateAndMap(t, element)))
            {
                list.Add(item);
            }
        }

        private object HandleListDerivative(XElement root, string propName, Type type)
        {
<<<<<<< HEAD
            Type t = type.IsGenericType()
                ? type.GetGenericArguments()[0]
                : type.BaseType().GetGenericArguments()[0];
=======
#if !WINDOWS_UWP
            Type t = type.IsGenericType
                ? type.GetGenericArguments()[0]
                : type.BaseType.GetGenericArguments()[0];
#else
            Type t = type.GetTypeInfo().IsGenericType
               ? type.GetGenericArguments()[0]
               : type.GetTypeInfo().BaseType.GetGenericArguments()[0];
#endif
>>>>>>> 80c1e49f
            IList list = (IList) Activator.CreateInstance(type);
            IList<XElement> elements = root.Descendants(t.Name.AsNamespaced(this.Namespace))
                                           .ToList();
            string name = t.Name;
            DeserializeAsAttribute attribute = t.GetAttribute<DeserializeAsAttribute>();

            if (attribute != null)
            {
                name = attribute.Name;
            }

            if (!elements.Any())
            {
                XName lowerName = name.ToLower().AsNamespaced(this.Namespace);

                elements = root.Descendants(lowerName).ToList();
            }

            if (!elements.Any())
            {
                XName camelName = name.ToCamelCase(this.Culture).AsNamespaced(this.Namespace);

                elements = root.Descendants(camelName).ToList();
            }

            if (!elements.Any())
            {
                elements = root.Descendants()
                               .Where(e => e.Name.LocalName.RemoveUnderscoresAndDashes() == name)
                               .ToList();
            }

            if (!elements.Any())
            {
                XName lowerName = name.ToLower().AsNamespaced(this.Namespace);

                elements = root.Descendants()
                               .Where(e => e.Name.LocalName.RemoveUnderscoresAndDashes() == lowerName)
                               .ToList();
            }

            this.PopulateListFromElements(t, elements, list);

            // get properties too, not just list items
            // only if this isn't a generic type
<<<<<<< HEAD
            if (!type.IsGenericType())
=======
#if !WINDOWS_UWP
            if (!type.IsGenericType)
#else
            if (!type.GetTypeInfo().IsGenericType)
#endif
>>>>>>> 80c1e49f
            {
                this.Map(list, root.Element(propName.AsNamespaced(this.Namespace)) ?? root);
                // when using RootElement, the heirarchy is different
            }

            return list;
        }

        protected virtual object CreateAndMap(Type t, XElement element)
        {
            object item;

            if (t == typeof(string))
            {
                item = element.Value;
            }
<<<<<<< HEAD
            else if (t.IsPrimitive())
=======
#if !WINDOWS_UWP
            else if (t.IsPrimitive)
#else
            else if (t.GetTypeInfo().IsPrimitive)
#endif
>>>>>>> 80c1e49f
            {
                item = element.Value.ChangeType(t, this.Culture);
            }
            else
            {
                item = Activator.CreateInstance(t);
                this.Map(item, element);
            }

            return item;
        }

        protected virtual object GetValueFromXml(XElement root, XName name, PropertyInfo prop)
        {
            object val = null;

            if (root != null)
            {
                XElement element = this.GetElementByName(root, name);

                if (element == null)
                {
                    XAttribute attribute = this.GetAttributeByName(root, name);

                    if (attribute != null)
                    {
                        val = attribute.Value;
                    }
                }
                else
                {
                    if (!element.IsEmpty || element.HasElements || element.HasAttributes)
                    {
                        val = element.Value;
                    }
                }
            }

            return val;
        }

        protected virtual XElement GetElementByName(XElement root, XName name)
        {
            XName lowerName = name.LocalName.ToLower().AsNamespaced(name.NamespaceName);
            XName camelName = name.LocalName.ToCamelCase(this.Culture).AsNamespaced(name.NamespaceName);

            if (root.Element(name) != null)
            {
                return root.Element(name);
            }

            if (root.Element(lowerName) != null)
            {
                return root.Element(lowerName);
            }

            if (root.Element(camelName) != null)
            {
                return root.Element(camelName);
            }

            if (name == "Value".AsNamespaced(name.NamespaceName))
            {
                return root;
            }

            // try looking for element that matches sanitized property name (Order by depth)
            return root.Descendants()
                       .OrderBy(d => d.Ancestors().Count())
                       .FirstOrDefault(d => d.Name.LocalName.RemoveUnderscoresAndDashes() == name.LocalName) ??
                   root.Descendants()
                       .OrderBy(d => d.Ancestors().Count())
                       .FirstOrDefault(d => d.Name.LocalName.RemoveUnderscoresAndDashes() == name.LocalName.ToLower());
        }

        protected virtual XAttribute GetAttributeByName(XElement root, XName name)
        {
            List<XName> names = new List<XName>
                                {
                                    name.LocalName,
                                    name.LocalName.ToLower()
                                        .AsNamespaced(name.NamespaceName),
                                    name.LocalName.ToCamelCase(this.Culture)
                                        .AsNamespaced(name.NamespaceName)
                                };

            return root.DescendantsAndSelf()
                       .OrderBy(d => d.Ancestors().Count())
                       .Attributes()
                       .FirstOrDefault(d => names.Contains(d.Name.LocalName.RemoveUnderscoresAndDashes()));
        }
    }
}<|MERGE_RESOLUTION|>--- conflicted
+++ resolved
@@ -117,38 +117,19 @@
             foreach (PropertyInfo prop in props)
             {
                 Type type = prop.PropertyType;
-<<<<<<< HEAD
                 bool typeIsPublic = type.IsPublic() || type.IsNestedPublic();
-=======
-#if !WINDOWS_UWP
-                bool typeIsPublic = type.IsPublic || type.IsNestedPublic;
-#else
-                bool typeIsPublic = type.GetTypeInfo().IsPublic || type.GetTypeInfo().IsNestedPublic;
-#endif
->>>>>>> 80c1e49f
 
                 if (!typeIsPublic || !prop.CanWrite)
                 {
                     continue;
                 }
 
-<<<<<<< HEAD
                 object[] attributes = (object[]) prop.GetCustomAttributes(typeof(DeserializeAsAttribute), false);
                 XName name;
-=======
-                XName name;                
-#if !WINDOWS_UWP
-                object[] attributes = prop.GetCustomAttributes(typeof(DeserializeAsAttribute), false);                
->>>>>>> 80c1e49f
 
                 if (attributes.Length > 0)
-#else
-                IEnumerable<Attribute> attributes = prop.GetCustomAttributes(typeof(DeserializeAsAttribute), false);                
-
-                if (attributes.Count() > 0)
-#endif
-                {
-                    DeserializeAsAttribute attribute = (DeserializeAsAttribute) attributes.First();
+                {
+                    DeserializeAsAttribute attribute = (DeserializeAsAttribute) attributes[0];
 
                     name = attribute.Name.AsNamespaced(this.Namespace);
                 }
@@ -162,15 +143,7 @@
                 if (value == null)
                 {
                     // special case for inline list items
-<<<<<<< HEAD
                     if (type.IsGenericType())
-=======
-#if !WINDOWS_UWP
-                    if (type.IsGenericType)
-#else
-                    if (type.GetTypeInfo().IsGenericType)
-#endif
->>>>>>> 80c1e49f
                     {
                         Type genericType = type.GetGenericArguments()[0];
                         XElement first = this.GetElementByName(root, genericType.Name);
@@ -189,15 +162,7 @@
                 }
 
                 // check for nullable and extract underlying type
-<<<<<<< HEAD
                 if (type.IsGenericType() && type.GetGenericTypeDefinition() == typeof(Nullable<>))
-=======
-#if !WINDOWS_UWP
-                if (type.IsGenericType && type.GetGenericTypeDefinition() == typeof(Nullable<>))
-#else
-                if (type.GetTypeInfo().IsGenericType && type.GetGenericTypeDefinition() == typeof(Nullable<>))
-#endif
->>>>>>> 80c1e49f
                 {
                     // if the value is empty, set the property to null...
                     if (string.IsNullOrEmpty(value.ToString()))
@@ -216,27 +181,11 @@
 
                     prop.SetValue(x, XmlConvert.ToBoolean(toConvert), null);
                 }
-<<<<<<< HEAD
                 else if (type.IsPrimitive())
                 {
                     prop.SetValue(x, value.ChangeType(type, this.Culture), null);
                 }
                 else if (type.IsEnum())
-=======
-#if !WINDOWS_UWP
-                else if (type.IsPrimitive)
-#else
-                else if (type.GetTypeInfo().IsPrimitive)
-#endif
-                {
-                    prop.SetValue(x, value.ChangeType(type, this.Culture), null);
-                }
-#if !WINDOWS_UWP
-                else if (type.IsEnum)
-#else
-                else if (type.GetTypeInfo().IsEnum)
-#endif
->>>>>>> 80c1e49f
                 {
                     object converted = type.FindEnumValue(value.ToString(), this.Culture);
 
@@ -311,15 +260,7 @@
 
                     prop.SetValue(x, timeSpan, null);
                 }
-<<<<<<< HEAD
                 else if (type.IsGenericType())
-=======
-#if !WINDOWS_UWP
-                else if (type.IsGenericType)
-#else
-                else if (type.GetTypeInfo(). IsGenericType)
-#endif
->>>>>>> 80c1e49f
                 {
                     Type t = type.GetGenericArguments()[0];
                     IList list = (IList) Activator.CreateInstance(type);
@@ -379,12 +320,8 @@
 
         private static bool TryGetFromString(string inputString, out object result, Type type)
         {
-<<<<<<< HEAD
-#if !SILVERLIGHT && !WINDOWS_PHONE && !DNXCORE50
-=======
-
-#if !SILVERLIGHT && !WINDOWS_PHONE && !WINDOWS_UWP
->>>>>>> 80c1e49f
+
+#if !SILVERLIGHT && !WINDOWS_PHONE && !WINDOWS_UWP && !DNXCORE50
             TypeConverter converter = TypeDescriptor.GetConverter(type);
 
             if (converter.CanConvertFrom(typeof(string)))
@@ -414,21 +351,9 @@
 
         private object HandleListDerivative(XElement root, string propName, Type type)
         {
-<<<<<<< HEAD
             Type t = type.IsGenericType()
                 ? type.GetGenericArguments()[0]
                 : type.BaseType().GetGenericArguments()[0];
-=======
-#if !WINDOWS_UWP
-            Type t = type.IsGenericType
-                ? type.GetGenericArguments()[0]
-                : type.BaseType.GetGenericArguments()[0];
-#else
-            Type t = type.GetTypeInfo().IsGenericType
-               ? type.GetGenericArguments()[0]
-               : type.GetTypeInfo().BaseType.GetGenericArguments()[0];
-#endif
->>>>>>> 80c1e49f
             IList list = (IList) Activator.CreateInstance(type);
             IList<XElement> elements = root.Descendants(t.Name.AsNamespaced(this.Namespace))
                                            .ToList();
@@ -474,15 +399,7 @@
 
             // get properties too, not just list items
             // only if this isn't a generic type
-<<<<<<< HEAD
             if (!type.IsGenericType())
-=======
-#if !WINDOWS_UWP
-            if (!type.IsGenericType)
-#else
-            if (!type.GetTypeInfo().IsGenericType)
-#endif
->>>>>>> 80c1e49f
             {
                 this.Map(list, root.Element(propName.AsNamespaced(this.Namespace)) ?? root);
                 // when using RootElement, the heirarchy is different
@@ -499,15 +416,7 @@
             {
                 item = element.Value;
             }
-<<<<<<< HEAD
             else if (t.IsPrimitive())
-=======
-#if !WINDOWS_UWP
-            else if (t.IsPrimitive)
-#else
-            else if (t.GetTypeInfo().IsPrimitive)
-#endif
->>>>>>> 80c1e49f
             {
                 item = element.Value.ChangeType(t, this.Culture);
             }
