﻿using System;
using System.Collections;
using System.Collections.Generic;
using System.Globalization;
using System.Linq;
using System.Reflection;
using RestSharp.Extensions;
using SimpleJson;

namespace RestSharp.Deserializers
{
    using System.Xml;

    public class JsonDeserializer : IDeserializer
    {
        public string RootElement { get; set; }

        public string Namespace { get; set; }

        public string DateFormat { get; set; }

        public CultureInfo Culture { get; set; }

        public JsonDeserializer()
        {
            Culture = CultureInfo.InvariantCulture;
        }

        public T Deserialize<T>(IRestResponse response)
        {
            object json = FindRoot(response.Content);

            return (T) ConvertValue(typeof(T).GetTypeInfo(), json);
        }

        private object FindRoot(string content)
        {
            object json = SimpleJson.SimpleJson.DeserializeObject(content);

            if (!RootElement.HasValue()) return json;

            if (!(json is IDictionary<string, object> dictionary)) return json;

            return dictionary.TryGetValue(RootElement, out var result) ? result : json;
        }

        private object Map(object target, IDictionary<string, object> data)
        {
            var objType = target.GetType().GetTypeInfo();
            var props = objType.GetProperties()
                .Where(p => p.CanWrite)
                .ToList();

            foreach (var prop in props)
            {
                string name;
                var type = prop.PropertyType.GetTypeInfo();
                var attributes = prop.GetCustomAttributes(typeof(DeserializeAsAttribute), false);

                if (attributes.Any())
                {
                    var attribute = (DeserializeAsAttribute) attributes.First();
                    name = attribute.Name;
                }
                else
                {
                    name = prop.Name;
                }

                object value = null;
                if (!data.TryGetValue(name, out value))
                {
<<<<<<< HEAD
                    string actualName = parts[i].GetNameVariants(Culture)
                        .FirstOrDefault(currentData.ContainsKey);
=======
                    string[] parts = name.Split('.');
                    IDictionary<string, object> currentData = data;
>>>>>>> 6f9c93ca

                    for (int i = 0; i < parts.Length; ++i)
                    {
                        string actualName = parts[i].GetNameVariants(this.Culture)
                            .FirstOrDefault(currentData.ContainsKey);

                        if (actualName == null)
                        {
                            break;
                        }

                        if (i == parts.Length - 1)
                        {
                            value = currentData[actualName];
                        }
                        else
                        {
                            currentData = (IDictionary<string, object>) currentData[actualName];
                        }
                    }
                }

                if (value != null)
                {
                    prop.SetValue(target, ConvertValue(type, value), null);
                }
            }

            return target;
        }

        private IDictionary BuildDictionary(Type type, object parent)
        {
            IDictionary dict = (IDictionary) Activator.CreateInstance(type);
            Type keyType = type.GetTypeInfo().GetGenericArguments()[0];
            Type valueType = type.GetTypeInfo().GetGenericArguments()[1];

            foreach (KeyValuePair<string, object> child in (IDictionary<string, object>) parent)
            {
                object key = keyType != typeof(string)
                    ? Convert.ChangeType(child.Key, keyType, CultureInfo.InvariantCulture)
                    : child.Key;

                object item;

                if (valueType.GetTypeInfo().IsGenericType &&
                    valueType.GetTypeInfo().GetGenericTypeDefinition() == typeof(List<>))
                {
                    item = BuildList(valueType, child.Value);
                }
                else
                {
                    item = ConvertValue(valueType.GetTypeInfo(), child.Value);
                }

                dict.Add(key, item);
            }

            return dict;
        }

        private IList BuildList(Type type, object parent)
        {
            IList list = (IList) Activator.CreateInstance(type);
            Type listType = type.GetTypeInfo().GetInterfaces()
                .First
                    (x => x.GetTypeInfo().IsGenericType && x.GetGenericTypeDefinition() == typeof(IList<>));
            Type itemType = listType.GetTypeInfo().GetGenericArguments()[0];

            if (parent is IList list1)
            {
                foreach (object element in list1)
                {
                    if (itemType.GetTypeInfo().IsPrimitive)
                    {
                        object item = ConvertValue(itemType.GetTypeInfo(), element);

                        list.Add(item);
                    }
                    else if (itemType == typeof(string))
                    {
                        if (element == null)
                        {
                            list.Add(null);
                            continue;
                        }

                        list.Add(element.ToString());
                    }
                    else
                    {
                        if (element == null)
                        {
                            list.Add(null);
                            continue;
                        }

                        object item = ConvertValue(itemType.GetTypeInfo(), element);

                        list.Add(item);
                    }
                }
            }
            else
            {
                list.Add(ConvertValue(itemType.GetTypeInfo(), parent));
            }

            return list;
        }

        private object ConvertValue(TypeInfo typeInfo, object value)
        {
            string stringValue = Convert.ToString(value, Culture);

            // check for nullable and extract underlying type
            if (typeInfo.IsGenericType && typeInfo.GetGenericTypeDefinition() == typeof(Nullable<>))
            {
                // Since the type is nullable and no value is provided return null
                if (string.IsNullOrEmpty(stringValue))
                {
                    return null;
                }

                typeInfo = typeInfo.GetGenericArguments()[0].GetTypeInfo();
            }

            if (typeInfo.AsType() == typeof(object))
            {
                if (value == null)
                {
                    return null;
                }
                typeInfo = value.GetType().GetTypeInfo();
            }

            var type = typeInfo.AsType();
            if (typeInfo.IsPrimitive)
            {
                return value.ChangeType(type, Culture);
            }

            if (typeInfo.IsEnum)
            {
                return type.FindEnumValue(stringValue, Culture);
            }

            if (type == typeof(Uri))
            {
                return new Uri(stringValue, UriKind.RelativeOrAbsolute);
            }

            if (type == typeof(string))
            {
                return stringValue;
            }

            if (type == typeof(DateTime) || type == typeof(DateTimeOffset))
            {
                DateTime dt;

                if (DateFormat.HasValue())
                {
                    dt = DateTime.ParseExact(stringValue, DateFormat, Culture,
                        DateTimeStyles.AssumeUniversal | DateTimeStyles.AdjustToUniversal);
                }
                else
                {
                    // try parsing instead
                    dt = stringValue.ParseJsonDate(this.Culture);
                }

                if (type == typeof(DateTime))
                {
                    return dt;
                }

                if (type == typeof(DateTimeOffset))
                {
                    return (DateTimeOffset) dt;
                }
            }
            else if (type == typeof(decimal))
            {
                if (value is double d)
                {
                    return (decimal) d;
                }

                return stringValue.Contains("e")
                    ? decimal.Parse(stringValue, NumberStyles.Float, Culture)
                    : decimal.Parse(stringValue, Culture);
            }
            else if (type == typeof(Guid))
            {
                return string.IsNullOrEmpty(stringValue)
                    ? Guid.Empty
                    : new Guid(stringValue);
            }
            else if (type == typeof(TimeSpan))
            {
                // This should handle ISO 8601 durations
                return TimeSpan.TryParse(stringValue, out var timeSpan) ? timeSpan : XmlConvert.ToTimeSpan(stringValue);
            }
            else if (type.GetTypeInfo().IsGenericType)
            {
                Type genericTypeDef = type.GetGenericTypeDefinition();

                if (genericTypeDef == typeof(IEnumerable<>))
                {
                    Type itemType = typeInfo.GetGenericArguments()[0];
                    Type listType = typeof(List<>).MakeGenericType(itemType);
                    return BuildList(listType, value);
                }

                if (genericTypeDef == typeof(List<>))
                {
                    return BuildList(type, value);
                }

                if (genericTypeDef == typeof(Dictionary<,>))
                {
                    return BuildDictionary(type, value);
                }

                // nested property classes
                return CreateAndMap(type, value);
            }
            else if (type.IsSubclassOfRawGeneric(typeof(List<>)))
            {
                // handles classes that derive from List<T>
                return BuildList(type, value);
            }
            else if (type == typeof(JsonObject))
            {
                // simplify JsonObject into a Dictionary<string, object> 
                return BuildDictionary(typeof(Dictionary<string, object>), value);
            }
            else
            {
                // nested property classes
                return CreateAndMap(type, value);
            }

            return null;
        }

        private object CreateAndMap(Type type, object element)
        {
            object instance = Activator.CreateInstance(type);

            Map(instance, (IDictionary<string, object>) element);

            return instance;
        }
    }
}<|MERGE_RESOLUTION|>--- conflicted
+++ resolved
@@ -70,13 +70,8 @@
                 object value = null;
                 if (!data.TryGetValue(name, out value))
                 {
-<<<<<<< HEAD
-                    string actualName = parts[i].GetNameVariants(Culture)
-                        .FirstOrDefault(currentData.ContainsKey);
-=======
                     string[] parts = name.Split('.');
                     IDictionary<string, object> currentData = data;
->>>>>>> 6f9c93ca
 
                     for (int i = 0; i < parts.Length; ++i)
                     {
