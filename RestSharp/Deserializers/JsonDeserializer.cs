--- conflicted
+++ resolved
@@ -62,24 +62,13 @@
 
             foreach (PropertyInfo prop in props)
             {
-<<<<<<< HEAD
+                string name;
                 Type type = prop.PropertyType;
                 object[] attributes = (object[]) prop.GetCustomAttributes(typeof(DeserializeAsAttribute), false);
-=======
->>>>>>> 80c1e49f
-                string name;
-                Type type = prop.PropertyType;
-#if !WINDOWS_UWP
-                object[] attributes = prop.GetCustomAttributes(typeof(DeserializeAsAttribute), false);               
-                
+
                 if (attributes.Length > 0)
-#else
-                IEnumerable<Attribute> attributes = prop.GetCustomAttributes(typeof(DeserializeAsAttribute), false);
-
-                if (attributes.Count() > 0)
-#endif
-                {                    
-                    DeserializeAsAttribute attribute = (DeserializeAsAttribute)attributes.First();
+                {
+                    DeserializeAsAttribute attribute = (DeserializeAsAttribute) attributes[0];
                     name = attribute.Name;
                 }
                 else
@@ -134,16 +123,7 @@
 
                 object item;
 
-<<<<<<< HEAD
                 if (valueType.IsGenericType() && valueType.GetGenericTypeDefinition() == typeof(List<>))
-=======
-#if !WINDOWS_UWP
-                if (valueType.IsGenericType && valueType.GetGenericTypeDefinition() == typeof(List<>))
-#else
-                
-                if (valueType.GetTypeInfo().IsGenericType && valueType.GetTypeInfo().GetGenericTypeDefinition() == typeof(List<>))    
-#endif
->>>>>>> 80c1e49f
                 {
                     item = this.BuildList(valueType, child.Value);
                 }
@@ -163,30 +143,14 @@
             IList list = (IList) Activator.CreateInstance(type);
             Type listType = type.GetInterfaces()
                                 .First
-<<<<<<< HEAD
                 (x => x.IsGenericType() && x.GetGenericTypeDefinition() == typeof(IList<>));
-=======
-#if !WINDOWS_UWP
-                (x => x.IsGenericType && x.GetGenericTypeDefinition() == typeof(IList<>));
-#else
-                (x => x.GetTypeInfo().IsGenericType && x.GetGenericTypeDefinition() == typeof(IList<>));
-#endif
->>>>>>> 80c1e49f
             Type itemType = listType.GetGenericArguments()[0];
 
             if (parent is IList)
             {
                 foreach (object element in (IList) parent)
                 {
-<<<<<<< HEAD
                     if (itemType.IsPrimitive())
-=======
-#if !WINDOWS_UWP
-                    if (itemType.IsPrimitive)
-#else
-                    if (itemType.GetTypeInfo().IsPrimitive)
-#endif
->>>>>>> 80c1e49f
                     {
                         object item = this.ConvertValue(itemType, element);
 
@@ -229,15 +193,7 @@
             string stringValue = Convert.ToString(value, this.Culture);
 
             // check for nullable and extract underlying type
-<<<<<<< HEAD
             if (type.IsGenericType() && type.GetGenericTypeDefinition() == typeof(Nullable<>))
-=======
-#if !WINDOWS_UWP
-            if (type.IsGenericType && type.GetGenericTypeDefinition() == typeof(Nullable<>))
-#else
-            if (type.GetTypeInfo().IsGenericType && type.GetGenericTypeDefinition() == typeof(Nullable<>))
-#endif
->>>>>>> 80c1e49f
             {
                 // Since the type is nullable and no value is provided return null
                 if (string.IsNullOrEmpty(stringValue))
@@ -257,12 +213,7 @@
                 type = value.GetType();
             }
 
-<<<<<<< HEAD
             if (type.IsPrimitive())
-=======
-#if !WINDOWS_UWP
-            if (type.IsPrimitive)
->>>>>>> 80c1e49f
             {
                 return value.ChangeType(type, this.Culture);
             }
@@ -271,17 +222,6 @@
             {
                 return type.FindEnumValue(stringValue, this.Culture);
             }
-#else
-            if (type.GetTypeInfo().IsPrimitive)
-            {
-                return value.ChangeType(type, this.Culture);
-            }
-
-            if (type.GetTypeInfo().IsEnum)
-            {
-                return type.FindEnumValue(stringValue, this.Culture);
-            }
-#endif
 
             if (type == typeof(Uri))
             {
@@ -350,15 +290,7 @@
                 // This should handle ISO 8601 durations
                 return XmlConvert.ToTimeSpan(stringValue);
             }
-<<<<<<< HEAD
             else if (type.IsGenericType())
-=======
-#if !WINDOWS_UWP
-            else if (type.IsGenericType)
-#else
-            else if (type.GetTypeInfo().IsGenericType)
-#endif
->>>>>>> 80c1e49f
             {
                 Type genericTypeDef = type.GetGenericTypeDefinition();
 
