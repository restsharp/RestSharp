--- conflicted
+++ resolved
@@ -7,7 +7,6 @@
 
 namespace RestSharp.Deserializers
 {
-<<<<<<< HEAD
     public class JsonDeserializer : IDeserializer
     {
         public string RootElement { get; set; }
@@ -50,7 +49,7 @@
             else
             {
                 var root = FindRoot(response.Content);
-                Map(target, (IDictionary<string, object>)root);
+                target = (T)Map(target, (IDictionary<string, object>)root);
             }
 
             return target;
@@ -68,7 +67,7 @@
             return data;
         }
 
-        private void Map(object target, IDictionary<string, object> data)
+        private object Map(object target, IDictionary<string, object> data)
         {
             var objType = target.GetType();
             var props = objType.GetProperties().Where(p => p.CanWrite).ToList();
@@ -109,6 +108,8 @@
                 if (value != null)
                     prop.SetValue(target, ConvertValue(type, value), null);
             }
+
+            return target;
         }
 
         private IDictionary BuildDictionary(Type type, object parent)
@@ -205,220 +206,27 @@
             {
                 return value.ChangeType(type, Culture);
             }
-            else if (type.IsEnum)
+
+            if (type.IsEnum)
             {
                 return type.FindEnumValue(stringValue, Culture);
             }
-            else if (type == typeof(Uri))
+
+            if (type == typeof(Uri))
             {
                 return new Uri(stringValue, UriKind.RelativeOrAbsolute);
             }
-            else if (type == typeof(string))
+
+            if (type == typeof(string))
             {
                 return stringValue;
             }
-            else if (type == typeof(DateTime)
-=======
-	public class JsonDeserializer : IDeserializer
-	{
-		public string RootElement { get; set; }
-		public string Namespace { get; set; }
-		public string DateFormat { get; set; }
-		public CultureInfo Culture { get; set; }
-
-		public JsonDeserializer()
-		{
-			Culture = CultureInfo.InvariantCulture;
-		}
-
-		public T Deserialize<T>(IRestResponse response)
-		{
-			var target = Activator.CreateInstance<T>();
-
-			if (target is IList)
-			{
-				var objType = target.GetType();
-
-				if (RootElement.HasValue())
-				{
-					var root = FindRoot(response.Content);
-					target = (T)BuildList(objType, root);
-				}
-				else
-				{
-					var data = SimpleJson.DeserializeObject(response.Content);
-					target = (T)BuildList(objType, data);
-				}
-			}
-			else if (target is IDictionary)
-			{
-				var root = FindRoot(response.Content);
-				target = (T)BuildDictionary(target.GetType(), root);
-			}
-			else
-			{
-				var root = FindRoot(response.Content);
-				target = (T)Map(target, (IDictionary<string, object>)root);
-			}
-
-			return target;
-		}
-
-		private object FindRoot(string content)
-		{
-			var data = (IDictionary<string, object>)SimpleJson.DeserializeObject(content);
-			if (RootElement.HasValue() && data.ContainsKey(RootElement))
-			{
-				return data[RootElement];
-			}
-			return data;
-		}
-
-		private object Map(object target, IDictionary<string, object> data)
-		{
-			var objType = target.GetType();
-			var props = objType.GetProperties().Where(p => p.CanWrite).ToList();
-
-			foreach (var prop in props)
-			{
-				var type = prop.PropertyType;
-
-				string name = String.Empty;
-
-				var attributes = prop.GetCustomAttributes(typeof(DeserializeAsAttribute), false);
-				if (attributes.Length > 0)
-				{
-					var attribute = (DeserializeAsAttribute)attributes[0];
-					name = attribute.Name;
-				}
-				else
-				{
-					name = prop.Name;
-				}
-				
-				var parts = name.Split('.');
-				var currentData = data;
-				object value = null;
-				for (var i = 0; i < parts.Length; ++i)
-				{
-					var actualName = parts[i].GetNameVariants(Culture).FirstOrDefault(currentData.ContainsKey);
-					if (actualName == null) break;
-					if(i == parts.Length - 1) value = currentData[actualName];
-					else currentData = (IDictionary<string, object>)currentData[actualName];
-				}
-				
-				if(value != null) prop.SetValue(target, ConvertValue(type, value), null);
-			}
-
-			return target;
-		}
-
-		private IDictionary BuildDictionary(Type type, object parent)
-		{
-			var dict = (IDictionary)Activator.CreateInstance(type);
-			var valueType = type.GetGenericArguments()[1];
-			foreach (var child in (IDictionary<string, object>)parent)
-			{
-				var key = child.Key;
-				object item = null;
-				if (valueType.IsGenericType && valueType.GetGenericTypeDefinition() == typeof(List<>))
-				{
-					item = BuildList(valueType, child.Value);
-				}
-				else
-				{
-					item = ConvertValue(valueType, child.Value); 
-				}
-				dict.Add(key, item);
-			}
-			return dict;
-		}
-
-		private IList BuildList(Type type, object parent)
-		{
-			var list = (IList)Activator.CreateInstance(type);
-			var listType = type.GetInterfaces().First(x => x.IsGenericType && x.GetGenericTypeDefinition() == typeof(IList<>));
-			var itemType = listType.GetGenericArguments()[0];
-
-			if (parent is IList)
-			{
-				foreach (var element in (IList)parent)
-				{
-					if (itemType.IsPrimitive)
-					{
-						var value = element.ToString();
-						list.Add(value.ChangeType(itemType, Culture));
-					}
-					else if (itemType == typeof(string))
-					{
-						if (element == null)
-						{
-							list.Add(null);
-							continue;
-						}
-
-						list.Add(element.ToString());
-					}
-					else
-					{
-						if (element == null)
-						{
-							list.Add(null);
-							continue;
-						}
-
-						var item = ConvertValue(itemType, element);
-						list.Add(item);
-					}
-				}
-			}
-			else
-			{
-				list.Add(ConvertValue(itemType, parent));
-			}
-			return list;
-		}
-
-		private object ConvertValue(Type type, object value)
-		{
-			var stringValue = Convert.ToString(value, Culture);
-			
-			// check for nullable and extract underlying type
-			if (type.IsGenericType && type.GetGenericTypeDefinition() == typeof(Nullable<>))
-			{
-				// Since the type is nullable and no value is provided return null
-				if (String.IsNullOrEmpty(stringValue)) return null;
-
-				type = type.GetGenericArguments()[0];
-			}
-			
-			if (type == typeof(System.Object) && value != null)
-			{
-				type = value.GetType();
-			}
-
-			if (type.IsPrimitive)
-			{
-				return value.ChangeType(type, Culture);
-			}
-			else if (type.IsEnum)
-			{
-				return type.FindEnumValue(stringValue, Culture);
-			}
-			else if (type == typeof(Uri))
-			{
-				return new Uri(stringValue, UriKind.RelativeOrAbsolute);
-			}
-			else if (type == typeof(string))
-			{
-				return stringValue;
-			}
-			else if (type == typeof(DateTime)
->>>>>>> 0cf07ca3
+
+            if (type == typeof(DateTime)
 #if !PocketPC
-                    || type == typeof(DateTimeOffset)
+ || type == typeof(DateTimeOffset)
 #endif
-                    )
+)
             {
                 DateTime dt;
 
@@ -439,7 +247,8 @@
                 {
                     return dt;
                 }
-                else if (type == typeof(DateTimeOffset))
+
+                if (type == typeof(DateTimeOffset))
                 {
                     return (DateTimeOffset)dt;
                 }
@@ -468,7 +277,8 @@
                 {
                     return BuildList(type, value);
                 }
-                else if (genericTypeDef == typeof(Dictionary<,>))
+
+                if (genericTypeDef == typeof(Dictionary<,>))
                 {
                     var keyType = type.GetGenericArguments()[0];
 
