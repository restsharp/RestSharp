--- conflicted
+++ resolved
@@ -34,21 +34,14 @@
 		public T Deserialize<T>(RestResponse response) where T : new()
 		{
 			var target = new T();
-			var objType = target.GetType();
 
 			if (target is IList)
 			{
-<<<<<<< HEAD
+				var objType = target.GetType();
+
 				if (RootElement.HasValue())
 				{
-				    var root = FindRoot(response.Content);
-=======
-				var objType = target.GetType();
-
-				if (RootElement.HasValue())
-				{
 					var root = FindRoot(response.Content);
->>>>>>> 123569ff
 					target = (T)BuildList(objType, root.Children());
 				}
 				else
@@ -56,10 +49,6 @@
 					JArray json = JArray.Parse(response.Content);
 					target = (T)BuildList(objType, json.Root.Children());
 				}
-<<<<<<< HEAD
-
-=======
->>>>>>> 123569ff
 			}
 			else
 			{
@@ -73,19 +62,11 @@
 
 		private JToken FindRoot(string content)
 		{
-<<<<<<< HEAD
-			var json = JObject.Parse(content);
-			var root = json.Root;
-
-			if (RootElement.HasValue())
-				root = json[RootElement];
-=======
 			JObject json = JObject.Parse(content);
 			JToken root = json.Root;
 
 			if (RootElement.HasValue())
 				root = json.SelectToken(RootElement);
->>>>>>> 123569ff
 
 			return root;
 		}
