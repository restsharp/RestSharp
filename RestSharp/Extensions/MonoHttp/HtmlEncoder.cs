﻿//
// Authors:
//   Patrik Torstensson (Patrik.Torstensson@labs2.com)
//   Wictor WilÃ©n (decode/encode functions) (wictor@ibizkit.se)
//   Tim Coleman (tim@timcoleman.com)
//   Gonzalo Paniagua Javier (gonzalo@ximian.com)

//   Marek Habersack <mhabersack@novell.com>
//
// (C) 2005-2010 Novell, Inc (http://novell.com/)
//

//
// Permission is hereby granted, free of charge, to any person obtaining
// a copy of this software and associated documentation files (the
// "Software"), to deal in the Software without restriction, including
// without limitation the rights to use, copy, modify, merge, publish,
// distribute, sublicense, and/or sell copies of the Software, and to
// permit persons to whom the Software is furnished to do so, subject to
// the following conditions:
// 
// The above copyright notice and this permission notice shall be
// included in all copies or substantial portions of the Software.
// 
// THE SOFTWARE IS PROVIDED "AS IS", WITHOUT WARRANTY OF ANY KIND,
// EXPRESS OR IMPLIED, INCLUDING BUT NOT LIMITED TO THE WARRANTIES OF
// MERCHANTABILITY, FITNESS FOR A PARTICULAR PURPOSE AND
// NONINFRINGEMENT. IN NO EVENT SHALL THE AUTHORS OR COPYRIGHT HOLDERS BE
// LIABLE FOR ANY CLAIM, DAMAGES OR OTHER LIABILITY, WHETHER IN AN ACTION
// OF CONTRACT, TORT OR OTHERWISE, ARISING FROM, OUT OF OR IN CONNECTION
// WITH THE SOFTWARE OR THE USE OR OTHER DEALINGS IN THE SOFTWARE.
//

using System;
using System.Collections.Generic;
using System.IO;
using System.Text;

#if DNXCORE50
using RestSharp.Extensions;
#endif

namespace RestSharp.Extensions.MonoHttp
{
    internal class HttpEncoder
    {
        private static readonly char[] hexChars = "0123456789abcdef".ToCharArray();

        private static readonly object entitiesLock = new object();

        private static SortedDictionary<string, char> entities;

        private static readonly HttpEncoder defaultEncoder;

        private static readonly HttpEncoder currentEncoder;

        private static IDictionary<string, char> Entities
        {
            get
            {
                lock (entitiesLock)
                {
                    if (entities == null)
                    {
                        InitEntities();
                    }

                    return entities;
                }
            }
        }

        public static HttpEncoder Current
        {
            get { return currentEncoder; }
        }

        public static HttpEncoder Default
        {
            get { return defaultEncoder; }
        }

        static HttpEncoder()
        {
            defaultEncoder = new HttpEncoder();
            currentEncoder = defaultEncoder;
        }

        internal static void HeaderNameValueEncode(string headerName, string headerValue, out string encodedHeaderName,
            out string encodedHeaderValue)
        {
            encodedHeaderName = string.IsNullOrEmpty(headerName)
                ? headerName
                : EncodeHeaderString(headerName);
            encodedHeaderValue = string.IsNullOrEmpty(headerValue)
                ? headerValue
                : EncodeHeaderString(headerValue);
        }

        private static void StringBuilderAppend(string s, ref StringBuilder sb)
        {
            if (sb == null)
            {
                sb = new StringBuilder(s);
            }
            else
            {
                sb.Append(s);
            }
        }

        private static string EncodeHeaderString(string input)
        {
            StringBuilder sb = null;

            foreach (char ch in input)
            {
                if ((ch < 32 && ch != 9) || ch == 127)
                {
                    StringBuilderAppend(string.Format("%{0:x2}", (int) ch), ref sb);
                }
            }

            return sb != null
                ? sb.ToString()
                : input;
        }

        internal static string UrlPathEncode(string value)
        {
            if (string.IsNullOrEmpty(value))
            {
                return value;
            }

            MemoryStream result = new MemoryStream();
            int length = value.Length;

            for (int i = 0; i < length; i++)
            {
                UrlPathEncodeChar(value[i], result);
            }

            byte[] bytes = result.ToArray();

            return Encoding.ASCII.GetString(bytes, 0, bytes.Length);
        }

        internal static byte[] UrlEncodeToBytes(byte[] bytes, int offset, int count)
        {
            if (bytes == null)
            {
                throw new ArgumentNullException("bytes");
            }

            int blen = bytes.Length;

            if (blen == 0)
            {
                return new byte[0];
            }

            if (offset < 0 || offset >= blen)
            {
                throw new ArgumentOutOfRangeException("offset");
            }

            if (count < 0 || count > blen - offset)
            {
                throw new ArgumentOutOfRangeException("count");
            }

            MemoryStream result = new MemoryStream(count);
            int end = offset + count;

            for (int i = offset; i < end; i++)
            {
                UrlEncodeChar((char) bytes[i], result, false);
            }

            return result.ToArray();
        }

        internal static string HtmlEncode(string s)
        {
            if (s == null)
            {
                return null;
            }

            if (s.Length == 0)
            {
                return string.Empty;
            }

            bool needEncode = false;

            for (int i = 0; i < s.Length; i++)
            {
                char c = s[i];

                if (c == '&' || c == '"' || c == '<' || c == '>' || c > 159)
                {
                    needEncode = true;
                    break;
                }
            }

            if (!needEncode)
            {
                return s;
            }

            StringBuilder output = new StringBuilder();
            int len = s.Length;

            for (int i = 0; i < len; i++)
            {
                switch (s[i])
                {
                    case '&':
                        output.Append("&amp;");
                        break;

                    case '>':
                        output.Append("&gt;");
                        break;

                    case '<':
                        output.Append("&lt;");
                        break;

                    case '"':
                        output.Append("&quot;");
                        break;

                    case '\uff1c':
                        output.Append("&#65308;");
                        break;

                    case '\uff1e':
                        output.Append("&#65310;");
                        break;

                    default:
                        char ch = s[i];

                        if (ch > 159 && ch < 256)
                        {
                            output.Append("&#");
                            output.Append(((int) ch).ToString(Helpers.InvariantCulture));
                            output.Append(";");
                        }
                        else
                        {
                            output.Append(ch);
                        }

                        break;
                }
            }

            return output.ToString();
        }

        internal static string HtmlAttributeEncode(string s)
        {
            if (s == null)
            {
                return null;
            }

            if (s.Length == 0)
            {
                return string.Empty;
            }

            bool needEncode = false;

            for (int i = 0; i < s.Length; i++)
            {
                char c = s[i];

                if (c == '&' || c == '"' || c == '<')
                {
                    needEncode = true;
                    break;
                }
            }

            if (!needEncode)
            {
                return s;
            }

            StringBuilder output = new StringBuilder();
            int len = s.Length;

            for (int i = 0; i < len; i++)
            {
                switch (s[i])
                {
                    case '&':
                        output.Append("&amp;");
                        break;

                    case '"':
                        output.Append("&quot;");
                        break;

                    case '<':
                        output.Append("&lt;");
                        break;

                    default:
                        output.Append(s[i]);
                        break;
                }
            }

            return output.ToString();
        }

        internal static string HtmlDecode(string s)
        {
            if (s == null)
            {
                return null;
            }

            if (s.Length == 0)
            {
                return string.Empty;
            }

            if (s.IndexOf('&') == -1)
            {
                return s;
            }

            StringBuilder entity = new StringBuilder();
            StringBuilder output = new StringBuilder();
            int len = s.Length;

            // 0 -> nothing,
            // 1 -> right after '&'
            // 2 -> between '&' and ';' but no '#'
            // 3 -> '#' found after '&' and getting numbers
            int state = 0;
            int number = 0;
            bool isHexValue = false;
            bool haveTrailingDigits = false;

            for (int i = 0; i < len; i++)
            {
                char c = s[i];

                if (state == 0)
                {
                    if (c == '&')
                    {
                        entity.Append(c);
                        state = 1;
                    }
                    else
                    {
                        output.Append(c);
                    }

                    continue;
                }

                if (c == '&')
                {
                    state = 1;

                    if (haveTrailingDigits)
                    {
                        entity.Append(number.ToString(Helpers.InvariantCulture));
                        haveTrailingDigits = false;
                    }

                    output.Append(entity);
                    entity.Length = 0;
                    entity.Append('&');

                    continue;
                }

                switch (state)
                {
                    case 1:
                        if (c == ';')
                        {
                            state = 0;
                            output.Append(entity);
                            output.Append(c);
                            entity.Length = 0;
                        }
                        else
                        {
                            number = 0;
                            isHexValue = false;
                            state = c != '#'
                                ? 2
                                : 3;
                            entity.Append(c);
                        }

                        break;

                    case 2:
                        entity.Append(c);

                        if (c == ';')
                        {
                            string key = entity.ToString();

                            if (key.Length > 1 && Entities.ContainsKey(key.Substring(1, key.Length - 2)))
                            {
                                key = Entities[key.Substring(1, key.Length - 2)].ToString();
                            }

                            output.Append(key);
                            state = 0;
                            entity.Length = 0;
                        }
                        break;

                    case 3:
                        if (c == ';')
                        {
                            if (number > 65535)
                            {
                                output.Append("&#");
                                output.Append(number.ToString(Helpers.InvariantCulture));
                                output.Append(";");
                            }
                            else
                            {
                                output.Append((char) number);
                            }

                            state = 0;
                            entity.Length = 0;
                            haveTrailingDigits = false;
<<<<<<< HEAD
                        }
                        else if (isHexValue && UriHelper.IsHexDigit(c))
                        {
                            number = number * 16 + UriHelper.FromHex(c);
=======
                        }                                                
                        else if (isHexValue && IsHexDigit(c))
                        {
                            number = number * 16 + FromHex(c);
>>>>>>> 80c1e49f
                            haveTrailingDigits = true;
                        }
                        else if (char.IsDigit(c))
                        {
                            number = number * 10 + (c - '0');
                            haveTrailingDigits = true;
                        }
                        else if (number == 0 && (c == 'x' || c == 'X'))
                        {
                            isHexValue = true;
                        }
                        else
                        {
                            state = 2;

                            if (haveTrailingDigits)
                            {
                                entity.Append(number.ToString(Helpers.InvariantCulture));
                                haveTrailingDigits = false;
                            }

                            entity.Append(c);
                        }

                        break;
                }
            }

            if (entity.Length > 0)
            {
                output.Append(entity);
            }
            else if (haveTrailingDigits)
            {
                output.Append(number.ToString(Helpers.InvariantCulture));
            }

            return output.ToString();
        }

        internal static int FromHex(char c)
        {
            return int.Parse(Convert.ToString(c), System.Globalization.NumberStyles.HexNumber);
        }

        internal static bool IsHexDigit(char c)
        {
            String hexValues = "0123456789abcdefABCDEF" ;           
            return hexValues.IndexOf(c) >= 0; //returns -1 if not found
        }

        internal static bool NotEncoded(char c)
        {
            return (c == '!' || c == '(' || c == ')' || c == '*' || c == '-' || c == '.' || c == '_');
        }

        internal static void UrlEncodeChar(char c, Stream result, bool isUnicode)
        {
            if (c > 255)
            {
                //FIXME: what happens when there is an internal error?
                //if (!isUnicode)
                //    throw new ArgumentOutOfRangeException ("c", c, "c must be less than 256");
                int i = c;

                result.WriteByte((byte) '%');
                result.WriteByte((byte) 'u');

                int idx = i >> 12;

                result.WriteByte((byte) hexChars[idx]);
                idx = (i >> 8) & 0x0F;
                result.WriteByte((byte) hexChars[idx]);
                idx = (i >> 4) & 0x0F;
                result.WriteByte((byte) hexChars[idx]);
                idx = i & 0x0F;
                result.WriteByte((byte) hexChars[idx]);

                return;
            }

            if (c > ' ' && NotEncoded(c))
            {
                result.WriteByte((byte) c);

                return;
            }

            if (c == ' ')
            {
                result.WriteByte((byte) '+');

                return;
            }

            if ((c < '0') ||
                (c < 'A' && c > '9') ||
                (c > 'Z' && c < 'a') ||
                (c > 'z'))
            {
                if (isUnicode && c > 127)
                {
                    result.WriteByte((byte) '%');
                    result.WriteByte((byte) 'u');
                    result.WriteByte((byte) '0');
                    result.WriteByte((byte) '0');
                }
                else
                {
                    result.WriteByte((byte) '%');
                }

                int idx = c >> 4;

                result.WriteByte((byte) hexChars[idx]);
                idx = c & 0x0F;
                result.WriteByte((byte) hexChars[idx]);
            }
            else
            {
                result.WriteByte((byte) c);
            }
        }

        internal static void UrlPathEncodeChar(char c, Stream result)
        {
            if (c < 33 || c > 126)
            {
                byte[] bIn = Encoding.UTF8.GetBytes(c.ToString());

                for (int i = 0; i < bIn.Length; i++)
                {
                    result.WriteByte((byte) '%');

                    int idx = bIn[i] >> 4;

                    result.WriteByte((byte) hexChars[idx]);
                    idx = bIn[i] & 0x0F;
                    result.WriteByte((byte) hexChars[idx]);
                }
            }
            else if (c == ' ')
            {
                result.WriteByte((byte) '%');
                result.WriteByte((byte) '2');
                result.WriteByte((byte) '0');
            }
            else
            {
                result.WriteByte((byte) c);
            }
        }

        private static void InitEntities()
        {
            // Build the hash table of HTML entity references.  This list comes
            // from the HTML 4.01 W3C recommendation.
            entities = new SortedDictionary<string, char>(StringComparer.Ordinal)
                       {
                           {"nbsp", '\u00A0'},
                           {"iexcl", '\u00A1'},
                           {"cent", '\u00A2'},
                           {"pound", '\u00A3'},
                           {"curren", '\u00A4'},
                           {"yen", '\u00A5'},
                           {"brvbar", '\u00A6'},
                           {"sect", '\u00A7'},
                           {"uml", '\u00A8'},
                           {"copy", '\u00A9'},
                           {"ordf", '\u00AA'},
                           {"laquo", '\u00AB'},
                           {"not", '\u00AC'},
                           {"shy", '\u00AD'},
                           {"reg", '\u00AE'},
                           {"macr", '\u00AF'},
                           {"deg", '\u00B0'},
                           {"plusmn", '\u00B1'},
                           {"sup2", '\u00B2'},
                           {"sup3", '\u00B3'},
                           {"acute", '\u00B4'},
                           {"micro", '\u00B5'},
                           {"para", '\u00B6'},
                           {"middot", '\u00B7'},
                           {"cedil", '\u00B8'},
                           {"sup1", '\u00B9'},
                           {"ordm", '\u00BA'},
                           {"raquo", '\u00BB'},
                           {"frac14", '\u00BC'},
                           {"frac12", '\u00BD'},
                           {"frac34", '\u00BE'},
                           {"iquest", '\u00BF'},
                           {"Agrave", '\u00C0'},
                           {"Aacute", '\u00C1'},
                           {"Acirc", '\u00C2'},
                           {"Atilde", '\u00C3'},
                           {"Auml", '\u00C4'},
                           {"Aring", '\u00C5'},
                           {"AElig", '\u00C6'},
                           {"Ccedil", '\u00C7'},
                           {"Egrave", '\u00C8'},
                           {"Eacute", '\u00C9'},
                           {"Ecirc", '\u00CA'},
                           {"Euml", '\u00CB'},
                           {"Igrave", '\u00CC'},
                           {"Iacute", '\u00CD'},
                           {"Icirc", '\u00CE'},
                           {"Iuml", '\u00CF'},
                           {"ETH", '\u00D0'},
                           {"Ntilde", '\u00D1'},
                           {"Ograve", '\u00D2'},
                           {"Oacute", '\u00D3'},
                           {"Ocirc", '\u00D4'},
                           {"Otilde", '\u00D5'},
                           {"Ouml", '\u00D6'},
                           {"times", '\u00D7'},
                           {"Oslash", '\u00D8'},
                           {"Ugrave", '\u00D9'},
                           {"Uacute", '\u00DA'},
                           {"Ucirc", '\u00DB'},
                           {"Uuml", '\u00DC'},
                           {"Yacute", '\u00DD'},
                           {"THORN", '\u00DE'},
                           {"szlig", '\u00DF'},
                           {"agrave", '\u00E0'},
                           {"aacute", '\u00E1'},
                           {"acirc", '\u00E2'},
                           {"atilde", '\u00E3'},
                           {"auml", '\u00E4'},
                           {"aring", '\u00E5'},
                           {"aelig", '\u00E6'},
                           {"ccedil", '\u00E7'},
                           {"egrave", '\u00E8'},
                           {"eacute", '\u00E9'},
                           {"ecirc", '\u00EA'},
                           {"euml", '\u00EB'},
                           {"igrave", '\u00EC'},
                           {"iacute", '\u00ED'},
                           {"icirc", '\u00EE'},
                           {"iuml", '\u00EF'},
                           {"eth", '\u00F0'},
                           {"ntilde", '\u00F1'},
                           {"ograve", '\u00F2'},
                           {"oacute", '\u00F3'},
                           {"ocirc", '\u00F4'},
                           {"otilde", '\u00F5'},
                           {"ouml", '\u00F6'},
                           {"divide", '\u00F7'},
                           {"oslash", '\u00F8'},
                           {"ugrave", '\u00F9'},
                           {"uacute", '\u00FA'},
                           {"ucirc", '\u00FB'},
                           {"uuml", '\u00FC'},
                           {"yacute", '\u00FD'},
                           {"thorn", '\u00FE'},
                           {"yuml", '\u00FF'},
                           {"fnof", '\u0192'},
                           {"Alpha", '\u0391'},
                           {"Beta", '\u0392'},
                           {"Gamma", '\u0393'},
                           {"Delta", '\u0394'},
                           {"Epsilon", '\u0395'},
                           {"Zeta", '\u0396'},
                           {"Eta", '\u0397'},
                           {"Theta", '\u0398'},
                           {"Iota", '\u0399'},
                           {"Kappa", '\u039A'},
                           {"Lambda", '\u039B'},
                           {"Mu", '\u039C'},
                           {"Nu", '\u039D'},
                           {"Xi", '\u039E'},
                           {"Omicron", '\u039F'},
                           {"Pi", '\u03A0'},
                           {"Rho", '\u03A1'},
                           {"Sigma", '\u03A3'},
                           {"Tau", '\u03A4'},
                           {"Upsilon", '\u03A5'},
                           {"Phi", '\u03A6'},
                           {"Chi", '\u03A7'},
                           {"Psi", '\u03A8'},
                           {"Omega", '\u03A9'},
                           {"alpha", '\u03B1'},
                           {"beta", '\u03B2'},
                           {"gamma", '\u03B3'},
                           {"delta", '\u03B4'},
                           {"epsilon", '\u03B5'},
                           {"zeta", '\u03B6'},
                           {"eta", '\u03B7'},
                           {"theta", '\u03B8'},
                           {"iota", '\u03B9'},
                           {"kappa", '\u03BA'},
                           {"lambda", '\u03BB'},
                           {"mu", '\u03BC'},
                           {"nu", '\u03BD'},
                           {"xi", '\u03BE'},
                           {"omicron", '\u03BF'},
                           {"pi", '\u03C0'},
                           {"rho", '\u03C1'},
                           {"sigmaf", '\u03C2'},
                           {"sigma", '\u03C3'},
                           {"tau", '\u03C4'},
                           {"upsilon", '\u03C5'},
                           {"phi", '\u03C6'},
                           {"chi", '\u03C7'},
                           {"psi", '\u03C8'},
                           {"omega", '\u03C9'},
                           {"thetasym", '\u03D1'},
                           {"upsih", '\u03D2'},
                           {"piv", '\u03D6'},
                           {"bull", '\u2022'},
                           {"hellip", '\u2026'},
                           {"prime", '\u2032'},
                           {"Prime", '\u2033'},
                           {"oline", '\u203E'},
                           {"frasl", '\u2044'},
                           {"weierp", '\u2118'},
                           {"image", '\u2111'},
                           {"real", '\u211C'},
                           {"trade", '\u2122'},
                           {"alefsym", '\u2135'},
                           {"larr", '\u2190'},
                           {"uarr", '\u2191'},
                           {"rarr", '\u2192'},
                           {"darr", '\u2193'},
                           {"harr", '\u2194'},
                           {"crarr", '\u21B5'},
                           {"lArr", '\u21D0'},
                           {"uArr", '\u21D1'},
                           {"rArr", '\u21D2'},
                           {"dArr", '\u21D3'},
                           {"hArr", '\u21D4'},
                           {"forall", '\u2200'},
                           {"part", '\u2202'},
                           {"exist", '\u2203'},
                           {"empty", '\u2205'},
                           {"nabla", '\u2207'},
                           {"isin", '\u2208'},
                           {"notin", '\u2209'},
                           {"ni", '\u220B'},
                           {"prod", '\u220F'},
                           {"sum", '\u2211'},
                           {"minus", '\u2212'},
                           {"lowast", '\u2217'},
                           {"radic", '\u221A'},
                           {"prop", '\u221D'},
                           {"infin", '\u221E'},
                           {"ang", '\u2220'},
                           {"and", '\u2227'},
                           {"or", '\u2228'},
                           {"cap", '\u2229'},
                           {"cup", '\u222A'},
                           {"int", '\u222B'},
                           {"there4", '\u2234'},
                           {"sim", '\u223C'},
                           {"cong", '\u2245'},
                           {"asymp", '\u2248'},
                           {"ne", '\u2260'},
                           {"equiv", '\u2261'},
                           {"le", '\u2264'},
                           {"ge", '\u2265'},
                           {"sub", '\u2282'},
                           {"sup", '\u2283'},
                           {"nsub", '\u2284'},
                           {"sube", '\u2286'},
                           {"supe", '\u2287'},
                           {"oplus", '\u2295'},
                           {"otimes", '\u2297'},
                           {"perp", '\u22A5'},
                           {"sdot", '\u22C5'},
                           {"lceil", '\u2308'},
                           {"rceil", '\u2309'},
                           {"lfloor", '\u230A'},
                           {"rfloor", '\u230B'},
                           {"lang", '\u2329'},
                           {"rang", '\u232A'},
                           {"loz", '\u25CA'},
                           {"spades", '\u2660'},
                           {"clubs", '\u2663'},
                           {"hearts", '\u2665'},
                           {"diams", '\u2666'},
                           {"quot", '\u0022'},
                           {"amp", '\u0026'},
                           {"lt", '\u003C'},
                           {"gt", '\u003E'},
                           {"OElig", '\u0152'},
                           {"oelig", '\u0153'},
                           {"Scaron", '\u0160'},
                           {"scaron", '\u0161'},
                           {"Yuml", '\u0178'},
                           {"circ", '\u02C6'},
                           {"tilde", '\u02DC'},
                           {"ensp", '\u2002'},
                           {"emsp", '\u2003'},
                           {"thinsp", '\u2009'},
                           {"zwnj", '\u200C'},
                           {"zwj", '\u200D'},
                           {"lrm", '\u200E'},
                           {"rlm", '\u200F'},
                           {"ndash", '\u2013'},
                           {"mdash", '\u2014'},
                           {"lsquo", '\u2018'},
                           {"rsquo", '\u2019'},
                           {"sbquo", '\u201A'},
                           {"ldquo", '\u201C'},
                           {"rdquo", '\u201D'},
                           {"bdquo", '\u201E'},
                           {"dagger", '\u2020'},
                           {"Dagger", '\u2021'},
                           {"permil", '\u2030'},
                           {"lsaquo", '\u2039'},
                           {"rsaquo", '\u203A'},
                           {"euro", '\u20AC'}
                       };
        }
    }
}<|MERGE_RESOLUTION|>--- conflicted
+++ resolved
@@ -444,17 +444,10 @@
                             state = 0;
                             entity.Length = 0;
                             haveTrailingDigits = false;
-<<<<<<< HEAD
                         }
                         else if (isHexValue && UriHelper.IsHexDigit(c))
                         {
                             number = number * 16 + UriHelper.FromHex(c);
-=======
-                        }                                                
-                        else if (isHexValue && IsHexDigit(c))
-                        {
-                            number = number * 16 + FromHex(c);
->>>>>>> 80c1e49f
                             haveTrailingDigits = true;
                         }
                         else if (char.IsDigit(c))
