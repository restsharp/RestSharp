--- conflicted
+++ resolved
@@ -17,11 +17,7 @@
 #endregion
 
 using System;
-<<<<<<< HEAD
 using System.Globalization;
-using System.IO;
-=======
->>>>>>> 5bfd52f6
 using System.Net;
 using RestSharp.Extensions;
 
@@ -145,27 +141,14 @@
             restrictedHeaderActions.Add("Connection", (r, v) => { r.KeepAlive = v.ToLower().Contains("keep-alive"); });
             restrictedHeaderActions.Add("Content-Length", (r, v) => r.ContentLength = Convert.ToInt64(v));
             restrictedHeaderActions.Add("Expect", (r, v) => r.Expect = v);
-            restrictedHeaderActions.Add("If-Modified-Since", (r, v) => r.IfModifiedSince = Convert.ToDateTime(v));
+            restrictedHeaderActions.Add("If-Modified-Since", (r, v) => r.IfModifiedSince = Convert.ToDateTime(v, CultureInfo.InvariantCulture));
             restrictedHeaderActions.Add("Referer", (r, v) => r.Referer = v);
             restrictedHeaderActions.Add("Transfer-Encoding", (r, v) =>
             {
                 r.TransferEncoding = v;
                 r.SendChunked = true;
             });
-<<<<<<< HEAD
-            this.restrictedHeaderActions.Add("Content-Length", (r, v) => r.ContentLength = Convert.ToInt64(v));
-            this.restrictedHeaderActions.Add("Expect", (r, v) => r.Expect = v);
-            this.restrictedHeaderActions.Add("If-Modified-Since", (r, v) => r.IfModifiedSince = Convert.ToDateTime(v, CultureInfo.InvariantCulture));
-            this.restrictedHeaderActions.Add("Referer", (r, v) => r.Referer = v);
-            this.restrictedHeaderActions.Add("Transfer-Encoding", (r, v) =>
-                                                                  {
-                                                                      r.TransferEncoding = v;
-                                                                      r.SendChunked = true;
-                                                                  });
-            this.restrictedHeaderActions.Add("User-Agent", (r, v) => r.UserAgent = v);
-=======
             restrictedHeaderActions.Add("User-Agent", (r, v) => r.UserAgent = v);
->>>>>>> 5bfd52f6
         }
 
         private void ExtractErrorResponse(HttpResponse httpResponse, Exception ex)
