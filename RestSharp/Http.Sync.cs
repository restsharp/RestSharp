﻿#region License
//   Copyright 2010 John Sheehan
//
//   Licensed under the Apache License, Version 2.0 (the "License");
//   you may not use this file except in compliance with the License.
//   You may obtain a copy of the License at
//
//     http://www.apache.org/licenses/LICENSE-2.0
//
//   Unless required by applicable law or agreed to in writing, software
//   distributed under the License is distributed on an "AS IS" BASIS,
//   WITHOUT WARRANTIES OR CONDITIONS OF ANY KIND, either express or implied.
//   See the License for the specific language governing permissions and
//   limitations under the License. 
#endregion

#if FRAMEWORK
using System;
using System.Collections.Generic;
using System.IO;
using System.Linq;
using System.Net;
using System.Text;
using System.Web;
using RestSharp.Extensions;

namespace RestSharp
{
	/// <summary>
	/// HttpWebRequest wrapper (sync methods)
	/// </summary>
	public partial class Http
	{
		/// <summary>
		/// Execute a POST request
		/// </summary>
		public HttpResponse Post()
		{
			return PostPutInternal("POST");
		}

		/// <summary>
		/// Execute a PUT request
		/// </summary>
		public HttpResponse Put()
		{
			return PostPutInternal("PUT");
		}

		/// <summary>
		/// Execute a GET request
		/// </summary>
		public HttpResponse Get()
		{
			return GetStyleMethodInternal("GET");
		}

		/// <summary>
		/// Execute a HEAD request
		/// </summary>
		public HttpResponse Head()
		{
			return GetStyleMethodInternal("HEAD");
		}

		/// <summary>
		/// Execute an OPTIONS request
		/// </summary>
		public HttpResponse Options()
		{
			return GetStyleMethodInternal("OPTIONS");
		}

		/// <summary>
		/// Execute a DELETE request
		/// </summary>
		public HttpResponse Delete()
		{
			return GetStyleMethodInternal("DELETE");
		}

		private HttpResponse GetStyleMethodInternal(string method)
		{
			var webRequest = ConfigureWebRequest(method, Url);

			return GetResponse(webRequest);
		}

		private HttpResponse PostPutInternal(string method)
		{
			var webRequest = ConfigureWebRequest(method, Url);

			PreparePostData(webRequest);

			WriteRequestBody(webRequest);
			return GetResponse(webRequest);
		}

		partial void AddSyncHeaderActions()
		{
			_restrictedHeaderActions.Add("Connection", (r, v) => r.Connection = v);
			_restrictedHeaderActions.Add("Content-Length", (r, v) => r.ContentLength = Convert.ToInt64(v));
			_restrictedHeaderActions.Add("Expect", (r, v) => r.Expect = v);
			_restrictedHeaderActions.Add("If-Modified-Since", (r, v) => r.IfModifiedSince = Convert.ToDateTime(v));
			_restrictedHeaderActions.Add("Referer", (r, v) => r.Referer = v);
			_restrictedHeaderActions.Add("Transfer-Encoding", (r, v) => { r.TransferEncoding = v; r.SendChunked = true; });
			_restrictedHeaderActions.Add("User-Agent", (r, v) => r.UserAgent = v);
		}

		private HttpResponse GetResponse(HttpWebRequest request)
		{
			var response = new HttpResponse();
			response.ResponseStatus = ResponseStatus.None;

			try
			{
				var webResponse = GetRawResponse(request);
				ExtractResponseData(response, webResponse);
			}
			catch (Exception ex)
			{
				response.ErrorMessage = ex.Message;
				response.ErrorException = ex;
				response.ResponseStatus = ResponseStatus.Error;
			}

			return response;
		}

		private HttpWebResponse GetRawResponse(HttpWebRequest request)
		{
			HttpWebResponse raw = null;
			try
			{
				raw = (HttpWebResponse)request.GetResponse();
			}
			catch (WebException ex)
			{
				if (ex.Response is HttpWebResponse)
				{
					raw = ex.Response as HttpWebResponse;
				}
			}

			return raw;
		}

		private void PreparePostData(HttpWebRequest webRequest)
		{
			if (HasFiles)
			{
				WriteMultipartFormData(webRequest);
			}
			else
			{
				PreparePostBody(webRequest);
			}
		}

		private void WriteMultipartFormData(HttpWebRequest webRequest)
		{
			var encoding = Encoding.UTF8;
			using (Stream formDataStream = webRequest.GetRequestStream())
			{
				foreach (var file in Files)
				{
					// Add just the first part of this param, since we will write the file data directly to the Stream
					string header = GetMultipartFileHeader (file);

					formDataStream.Write(encoding.GetBytes(header), 0, header.Length);
					// Write the file data directly to the Stream, rather than serializing it to a string.
					file.Writer(formDataStream);
					string lineEnding = Environment.NewLine;
					formDataStream.Write(encoding.GetBytes(lineEnding), 0, lineEnding.Length);
				}

				foreach (var param in Parameters)
				{
					var postData = GetMultipartFormData (param);
					formDataStream.Write(encoding.GetBytes(postData), 0, postData.Length);
				}

<<<<<<< HEAD
				string footer = GetMultipartFooter();
=======
				string footer = String.Format("--{0}--{1}", FormBoundary, Environment.NewLine);
>>>>>>> f29b89e5
				formDataStream.Write(encoding.GetBytes(footer), 0, footer.Length);
			}
		}

		private void WriteRequestBody(HttpWebRequest webRequest)
		{
			if (HasBody)
			{
				var encoding = Encoding.UTF8;
				webRequest.ContentLength = RequestBody.Length;

				using (var requestStream = webRequest.GetRequestStream())
				{
					requestStream.Write(encoding.GetBytes(RequestBody), 0, RequestBody.Length);
				}
			}
		}

		private HttpWebRequest ConfigureWebRequest(string method, Uri url)
		{
			var webRequest = (HttpWebRequest)WebRequest.Create(url);

			AppendHeaders(webRequest);
			AppendCookies(webRequest);

			webRequest.Method = method;

			// make sure Content-Length header is always sent since default is -1
			if (!HasFiles)
			{
				webRequest.ContentLength = 0;
			}

			webRequest.AutomaticDecompression = DecompressionMethods.Deflate | DecompressionMethods.GZip | DecompressionMethods.None;

			if (UserAgent.HasValue())
			{
				webRequest.UserAgent = UserAgent;
			}

			if (Timeout != 0)
			{
				webRequest.Timeout = Timeout;
			}

			if (Credentials != null)
			{
				webRequest.Credentials = Credentials;
			}

			if (Proxy != null)
			{
				webRequest.Proxy = Proxy;
			}

			webRequest.AllowAutoRedirect = FollowRedirects;
			if (FollowRedirects && MaxRedirects.HasValue)
			{
				webRequest.MaximumAutomaticRedirections = MaxRedirects.Value; 
			}

			return webRequest;
		}
	}
}
#endif<|MERGE_RESOLUTION|>--- conflicted
+++ resolved
@@ -180,11 +180,7 @@
 					formDataStream.Write(encoding.GetBytes(postData), 0, postData.Length);
 				}
 
-<<<<<<< HEAD
 				string footer = GetMultipartFooter();
-=======
-				string footer = String.Format("--{0}--{1}", FormBoundary, Environment.NewLine);
->>>>>>> f29b89e5
 				formDataStream.Write(encoding.GetBytes(footer), 0, footer.Length);
 			}
 		}
