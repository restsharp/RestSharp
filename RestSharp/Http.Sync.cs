﻿#region License
//   Copyright 2010 John Sheehan
//
//   Licensed under the Apache License, Version 2.0 (the "License");
//   you may not use this file except in compliance with the License.
//   You may obtain a copy of the License at
//
//     http://www.apache.org/licenses/LICENSE-2.0
//
//   Unless required by applicable law or agreed to in writing, software
//   distributed under the License is distributed on an "AS IS" BASIS,
//   WITHOUT WARRANTIES OR CONDITIONS OF ANY KIND, either express or implied.
//   See the License for the specific language governing permissions and
//   limitations under the License. 
#endregion

#if FRAMEWORK
using System;
using System.Collections.Generic;
using System.IO;
using System.Linq;
using System.Net;
using System.Text;

#if !MONOTOUCH && !MONODROID
using System.Web;
#endif

using RestSharp.Extensions;

namespace RestSharp
{
	/// <summary>
	/// HttpWebRequest wrapper (sync methods)
	/// </summary>
	public partial class Http
	{
		/// <summary>
		/// Execute a POST request
		/// </summary>
		public HttpResponse Post()
		{
			return PostPutInternal("POST");
		}

		/// <summary>
		/// Execute a PUT request
		/// </summary>
		public HttpResponse Put()
		{
			return PostPutInternal("PUT");
		}

		/// <summary>
		/// Execute a GET request
		/// </summary>
		public HttpResponse Get()
		{
			return GetStyleMethodInternal("GET");
		}

		/// <summary>
		/// Execute a HEAD request
		/// </summary>
		public HttpResponse Head()
		{
			return GetStyleMethodInternal("HEAD");
		}

		/// <summary>
		/// Execute an OPTIONS request
		/// </summary>
		public HttpResponse Options()
		{
			return GetStyleMethodInternal("OPTIONS");
		}

		/// <summary>
		/// Execute a DELETE request
		/// </summary>
		public HttpResponse Delete()
		{
			return GetStyleMethodInternal("DELETE");
		}

		private HttpResponse GetStyleMethodInternal(string method)
		{
			var webRequest = ConfigureWebRequest(method, Url);

			return GetResponse(webRequest);
		}

		private HttpResponse PostPutInternal(string method)
		{
			var webRequest = ConfigureWebRequest(method, Url);

			PreparePostData(webRequest);

			WriteRequestBody(webRequest);
			return GetResponse(webRequest);
		}

		partial void AddSyncHeaderActions()
		{
			_restrictedHeaderActions.Add("Connection", (r, v) => r.Connection = v);
			_restrictedHeaderActions.Add("Content-Length", (r, v) => r.ContentLength = Convert.ToInt64(v));
			_restrictedHeaderActions.Add("Expect", (r, v) => r.Expect = v);
			_restrictedHeaderActions.Add("If-Modified-Since", (r, v) => r.IfModifiedSince = Convert.ToDateTime(v));
			_restrictedHeaderActions.Add("Referer", (r, v) => r.Referer = v);
			_restrictedHeaderActions.Add("Transfer-Encoding", (r, v) => { r.TransferEncoding = v; r.SendChunked = true; });
			_restrictedHeaderActions.Add("User-Agent", (r, v) => r.UserAgent = v);
		}

		private HttpResponse GetResponse(HttpWebRequest request)
		{
			var response = new HttpResponse();
			response.ResponseStatus = ResponseStatus.None;

			try
			{
				var webResponse = GetRawResponse(request);
				ExtractResponseData(response, webResponse);
			}
			catch (Exception ex)
			{
				response.ErrorMessage = ex.Message;
				response.ErrorException = ex;
				response.ResponseStatus = ResponseStatus.Error;
			}

			return response;
		}

		private HttpWebResponse GetRawResponse(HttpWebRequest request)
		{
			try
			{
				return (HttpWebResponse)request.GetResponse();
			}
			catch (WebException ex)
			{
				if (ex.Response is HttpWebResponse)
				{
					return ex.Response as HttpWebResponse;
				}
				throw;
			}
		}

		private void PreparePostData(HttpWebRequest webRequest)
		{
			if (HasFiles)
			{
				webRequest.ContentType = GetMultipartFormContentType();
				WriteMultipartFormData(webRequest);
			}

			PreparePostBody(webRequest);
		}

		private void WriteMultipartFormData(HttpWebRequest webRequest)
		{
			var encoding = Encoding.UTF8;
			using(var requestStream = webRequest.GetRequestStream())
			{
<<<<<<< HEAD
				foreach(var file in Files)
				{
					// Add just the first part of this param, since we will write the file data directly to the Stream
					WriteStringTo(requestStream, GetMultipartFileHeader(file));
					
					// Write the file data directly to the Stream, rather than serializing it to a string.
					file.Writer(requestStream);
					WriteStringTo(requestStream, Environment.NewLine);
				}

				foreach(var param in Parameters)
=======
				foreach (var param in Parameters)
>>>>>>> 9e7891b1
				{
					WriteStringTo(requestStream, GetMultipartFormData(param));
				}
<<<<<<< HEAD
				
				WriteStringTo(requestStream, GetMultipartFooter());
=======

				foreach (var file in Files)
				{
				    // Add just the first part of this param, since we will write the file data directly to the Stream
				    string header = GetMultipartFileHeader(file);
				    var headerBytes = encoding.GetBytes(header);

				    formDataStream.Write(headerBytes, 0, headerBytes.Length);
				    // Write the file data directly to the Stream, rather than serializing it to a string.
				    file.Writer(formDataStream);
				    string lineEnding = Environment.NewLine;
				    formDataStream.Write(encoding.GetBytes(lineEnding), 0, lineEnding.Length);
				}

				string footer = GetMultipartFooter();
				var footerBytes = encoding.GetBytes(footer);
				formDataStream.Write(footerBytes, 0, footerBytes.Length);
>>>>>>> 9e7891b1
			}
		}

		private void WriteRequestBody(HttpWebRequest webRequest)
		{
			if (HasBody)
			{
				var encoding = Encoding.UTF8;
				var bytes = encoding.GetBytes(RequestBody);

				webRequest.ContentLength = bytes.Length;

				using (var requestStream = webRequest.GetRequestStream())
				{
					requestStream.Write(bytes, 0, bytes.Length);
				}
			}
		}

		private HttpWebRequest ConfigureWebRequest(string method, Uri url)
		{
			var webRequest = (HttpWebRequest)WebRequest.Create(url);
			webRequest.UseDefaultCredentials = false;
			ServicePointManager.Expect100Continue = false;

			AppendHeaders(webRequest);
			AppendCookies(webRequest);

			webRequest.Method = method;

			// make sure Content-Length header is always sent since default is -1
			if(!HasFiles)
			{
				webRequest.ContentLength = 0;
			}

			webRequest.AutomaticDecompression = DecompressionMethods.Deflate | DecompressionMethods.GZip | DecompressionMethods.None;

			if(ClientCertificates != null)
			{
				webRequest.ClientCertificates = ClientCertificates;
			}

			if(UserAgent.HasValue())
			{
				webRequest.UserAgent = UserAgent;
			}

			if(Timeout != 0)
			{
				webRequest.Timeout = Timeout;
			}

			if(Credentials != null)
			{
				webRequest.Credentials = Credentials;
			}

			if(Proxy != null)
			{
				webRequest.Proxy = Proxy;
			}

			webRequest.AllowAutoRedirect = FollowRedirects;
			if(FollowRedirects && MaxRedirects.HasValue)
			{
				webRequest.MaximumAutomaticRedirections = MaxRedirects.Value; 
			}

			return webRequest;
		}
	}
}
#endif<|MERGE_RESOLUTION|>--- conflicted
+++ resolved
@@ -160,49 +160,24 @@
 
 		private void WriteMultipartFormData(HttpWebRequest webRequest)
 		{
-			var encoding = Encoding.UTF8;
 			using(var requestStream = webRequest.GetRequestStream())
 			{
-<<<<<<< HEAD
-				foreach(var file in Files)
+				foreach (var param in Parameters)
+				{
+					WriteStringTo(requestStream, GetMultipartFormData(param));
+				}
+
+				foreach (var file in Files)
 				{
 					// Add just the first part of this param, since we will write the file data directly to the Stream
 					WriteStringTo(requestStream, GetMultipartFileHeader(file));
-					
+
 					// Write the file data directly to the Stream, rather than serializing it to a string.
 					file.Writer(requestStream);
 					WriteStringTo(requestStream, Environment.NewLine);
 				}
 
-				foreach(var param in Parameters)
-=======
-				foreach (var param in Parameters)
->>>>>>> 9e7891b1
-				{
-					WriteStringTo(requestStream, GetMultipartFormData(param));
-				}
-<<<<<<< HEAD
-				
 				WriteStringTo(requestStream, GetMultipartFooter());
-=======
-
-				foreach (var file in Files)
-				{
-				    // Add just the first part of this param, since we will write the file data directly to the Stream
-				    string header = GetMultipartFileHeader(file);
-				    var headerBytes = encoding.GetBytes(header);
-
-				    formDataStream.Write(headerBytes, 0, headerBytes.Length);
-				    // Write the file data directly to the Stream, rather than serializing it to a string.
-				    file.Writer(formDataStream);
-				    string lineEnding = Environment.NewLine;
-				    formDataStream.Write(encoding.GetBytes(lineEnding), 0, lineEnding.Length);
-				}
-
-				string footer = GetMultipartFooter();
-				var footerBytes = encoding.GetBytes(footer);
-				formDataStream.Write(footerBytes, 0, footerBytes.Length);
->>>>>>> 9e7891b1
 			}
 		}
 
