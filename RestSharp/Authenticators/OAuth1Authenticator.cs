--- conflicted
+++ resolved
@@ -179,7 +179,6 @@
                 TokenSecret = accessTokenSecret
             };
 
-<<<<<<< HEAD
         private void AddOAuthData(IRestClient client, IRestRequest request, OAuthWorkflow workflow)
         {
             var requestUrl = client.BuildUriWithoutQueryParameters(request);
@@ -193,23 +192,6 @@
             
             var method = request.Method.ToString().ToUpperInvariant();
             
-=======
-            return authenticator;
-        }
-
-        private void AddOAuthData(IRestClient client, IRestRequest request, OAuthWorkflow workflow)
-        {
-            var url = client.BuildUri(request)
-                .ToString();
-            var queryStringStart = url.IndexOf('?');
-
-            if (queryStringStart != -1)
-                url = url.Substring(0, queryStringStart);
-
-            OAuthWebQueryInfo oauth;
-            var method = request.Method.ToString()
-                .ToUpperInvariant();
->>>>>>> d20b0e93
             var parameters = new WebParameterCollection();
 
             // include all GET and POST parameters before generating the signature
