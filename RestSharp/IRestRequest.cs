#region License
//   Copyright 2010 John Sheehan
//
//   Licensed under the Apache License, Version 2.0 (the "License");
//   you may not use this file except in compliance with the License.
//   You may obtain a copy of the License at
//
//     http://www.apache.org/licenses/LICENSE-2.0
//
//   Unless required by applicable law or agreed to in writing, software
//   distributed under the License is distributed on an "AS IS" BASIS,
//   WITHOUT WARRANTIES OR CONDITIONS OF ANY KIND, either express or implied.
//   See the License for the specific language governing permissions and
//   limitations under the License. 
#endregion

using System;
using System.Collections.Generic;
using System.IO;
using System.Net;
using RestSharp.Serializers;

namespace RestSharp
{
    public interface IRestRequest
    {
        /// <summary>
        /// Always send a multipart/form-data request - even when no Files are present.
        /// </summary>
        bool AlwaysMultipartFormData { get; set; }

        /// <summary>
        /// Serializer to use when writing JSON request bodies. Used if RequestFormat is Json.
        /// By default the included JsonSerializer is used (currently using JSON.NET default serialization).
        /// </summary>
        ISerializer JsonSerializer { get; set; }

        /// <summary>
        /// Serializer to use when writing XML request bodies. Used if RequestFormat is Xml.
        /// By default the included XmlSerializer is used.
        /// </summary>
        ISerializer XmlSerializer { get; set; }

        /// <summary>
        /// Set this to write response to Stream rather than reading into memory.
        /// </summary>
        Action<Stream> ResponseWriter { get; set; }

        /// <summary>
        /// Container of all HTTP parameters to be passed with the request. 
        /// See AddParameter() for explanation of the types of parameters that can be passed
        /// </summary>
        List<Parameter> Parameters { get; }

        /// <summary>
        /// Container of all the files to be uploaded with the request.
        /// </summary>
        List<FileParameter> Files { get; }

        /// <summary>
        /// Determines what HTTP method to use for this request. Supported methods: GET, POST, PUT, DELETE, HEAD, OPTIONS
        /// Default is GET
        /// </summary>
        Method Method { get; set; }

        /// <summary>
        /// The Resource URL to make the request against.
        /// Tokens are substituted with UrlSegment parameters and match by name.
        /// Should not include the scheme or domain. Do not include leading slash.
        /// Combined with RestClient.BaseUrl to assemble final URL:
        /// {BaseUrl}/{Resource} (BaseUrl is scheme + domain, e.g. http://example.com)
        /// </summary>
        /// <example>
        /// // example for url token replacement
        /// request.Resource = "Products/{ProductId}";
        /// request.AddParameter("ProductId", 123, ParameterType.UrlSegment);
        /// </example>
        string Resource { get; set; }

        /// <summary>
        /// Serializer to use when writing XML request bodies. Used if RequestFormat is Xml.
        /// By default XmlSerializer is used.
        /// </summary>
        DataFormat RequestFormat { get; set; }

        /// <summary>
        /// Used by the default deserializers to determine where to start deserializing from.
        /// Can be used to skip container or root elements that do not have corresponding deserialzation targets.
        /// </summary>
        string RootElement { get; set; }

        /// <summary>
        /// Used by the default deserializers to explicitly set which date format string to use when parsing dates.
        /// </summary>
        string DateFormat { get; set; }

        /// <summary>
        /// Used by XmlDeserializer. If not specified, XmlDeserializer will flatten response by removing namespaces from element names.
        /// </summary>
        string XmlNamespace { get; set; }

        /// <summary>
        /// In general you would not need to set this directly. Used by the NtlmAuthenticator. 
        /// </summary>
        ICredentials Credentials { get; set; }

        /// <summary>
        /// Timeout in milliseconds to be used for the request. This timeout value overrides a timeout set on the RestClient.
        /// </summary>
        int Timeout { get; set; }

        /// <summary>
        /// The number of milliseconds before the writing or reading times out.  This timeout value overrides a timeout set on the RestClient.
        /// </summary>
        int ReadWriteTimeout { get; set; }

        /// <summary>
        /// How many attempts were made to send this Request?
        /// </summary>
        /// <remarks>
        /// This Number is incremented each time the RestClient sends the request.
        /// Useful when using Asynchronous Execution with Callbacks
        /// </remarks>
        int Attempts { get; }

        /// <summary>
        /// Determine whether or not the "default credentials" (e.g. the user account under which the current process is running)
        /// will be sent along to the server. The default is false.
        /// </summary>
        bool UseDefaultCredentials { get; set; }

#if FRAMEWORK
        /// <summary>
        /// Adds a file to the Files collection to be included with a POST or PUT request 
        /// (other methods do not support file uploads).
        /// </summary>
        /// <param name="name">The parameter name to use in the request</param>
        /// <param name="path">Full path to file to upload</param>
        /// <returns>This request</returns>
        IRestRequest AddFile(string name, string path);

        /// <summary>
        /// Adds the bytes to the Files collection with the specified file name
        /// </summary>
        /// <param name="name">The parameter name to use in the request</param>
        /// <param name="bytes">The file data</param>
        /// <param name="fileName">The file name to use for the uploaded file</param>
        /// <returns>This request</returns>
        IRestRequest AddFile(string name, byte[] bytes, string fileName);

        /// <summary>
        /// Adds the bytes to the Files collection with the specified file name and content type
        /// </summary>
        /// <param name="name">The parameter name to use in the request</param>
        /// <param name="bytes">The file data</param>
        /// <param name="fileName">The file name to use for the uploaded file</param>
        /// <param name="contentType">The MIME type of the file to upload</param>
        /// <returns>This request</returns>
        IRestRequest AddFile(string name, byte[] bytes, string fileName, string contentType);
#endif

<<<<<<< HEAD
        /// <summary>
        /// Serializes obj to format specified by RequestFormat, but passes xmlNamespace if using the default XmlSerializer
        /// </summary>
        /// <param name="obj">The object to serialize</param>
        /// <param name="xmlNamespace">The XML namespace to use when serializing</param>
        /// <returns>This request</returns>
        IRestRequest AddBody(object obj, string xmlNamespace);

        /// <summary>
        /// Serializes obj to data format specified by RequestFormat and adds it to the request body.
        /// </summary>
        /// <param name="obj">The object to serialize</param>
        /// <returns>This request</returns>
        IRestRequest AddBody(object obj);

        /// <summary>
        /// Calls AddParameter() for all public, readable properties specified in the includedProperties list
        /// </summary>
        /// <example>
        /// request.AddObject(product, "ProductId", "Price", ...);
        /// </example>
        /// <param name="obj">The object with properties to add as parameters</param>
        /// <param name="includedProperties">The names of the properties to include</param>
        /// <returns>This request</returns>
        IRestRequest AddObject(object obj, params string[] includedProperties);

        /// <summary>
        /// Calls AddParameter() for all public, readable properties of obj
        /// </summary>
        /// <param name="obj">The object with properties to add as parameters</param>
        /// <returns>This request</returns>
        IRestRequest AddObject(object obj);

        /// <summary>
        /// Add the parameter to the request
        /// </summary>
        /// <param name="p">Parameter to add</param>
        /// <returns></returns>
        IRestRequest AddParameter(Parameter p);

        /// <summary>
        /// Adds a HTTP parameter to the request (QueryString for GET, DELETE, OPTIONS and HEAD; Encoded form for POST and PUT)
        /// </summary>
        /// <param name="name">Name of the parameter</param>
        /// <param name="value">Value of the parameter</param>
        /// <returns>This request</returns>
        IRestRequest AddParameter(string name, object value);

        /// <summary>
        /// Adds a parameter to the request. There are five types of parameters:
        /// - GetOrPost: Either a QueryString value or encoded form value based on method
        /// - HttpHeader: Adds the name/value pair to the HTTP request's Headers collection
        /// - UrlSegment: Inserted into URL if there is a matching url token e.g. {AccountId}
        /// - Cookie: Adds the name/value pair to the HTTP request's Cookies collection
        /// - RequestBody: Used by AddBody() (not recommended to use directly)
        /// </summary>
        /// <param name="name">Name of the parameter</param>
        /// <param name="value">Value of the parameter</param>
        /// <param name="type">The type of parameter to add</param>
        /// <returns>This request</returns>
        IRestRequest AddParameter(string name, object value, ParameterType type);

        /// <summary>
        /// Shortcut to AddParameter(name, value, HttpHeader) overload
        /// </summary>
        /// <param name="name">Name of the header to add</param>
        /// <param name="value">Value of the header to add</param>
        /// <returns></returns>
        IRestRequest AddHeader(string name, string value);

        /// <summary>
        /// Shortcut to AddParameter(name, value, Cookie) overload
        /// </summary>
        /// <param name="name">Name of the cookie to add</param>
        /// <param name="value">Value of the cookie to add</param>
        /// <returns></returns>
        IRestRequest AddCookie(string name, string value);

        /// <summary>
        /// Shortcut to AddParameter(name, value, UrlSegment) overload
        /// </summary>
        /// <param name="name">Name of the segment to add</param>
        /// <param name="value">Value of the segment to add</param>
        /// <returns></returns>
        IRestRequest AddUrlSegment(string name, string value);

        /// <summary>
        /// Shortcut to AddParameter(name, value, QueryString) overload
        /// </summary>
        /// <param name="name">Name of the parameter to add</param>
        /// <param name="value">Value of the parameter to add</param>
        /// <returns></returns>
        IRestRequest AddQueryParameter(string name, string value);

        Action<IRestResponse> OnBeforeDeserialization { get; set; }

        void IncreaseNumAttempts();
    }
=======
		/// <summary>
		/// Serializes obj to format specified by RequestFormat, but passes xmlNamespace if using the default XmlSerializer.
		/// The default format is XML. Change RequestFormat if you wish to use a different serialization format.
		/// </summary>
		/// <param name="obj">The object to serialize</param>
		/// <param name="xmlNamespace">The XML namespace to use when serializing</param>
		/// <returns>This request</returns>
		IRestRequest AddBody (object obj, string xmlNamespace);

		/// <summary>
		/// Serializes obj to data format specified by RequestFormat and adds it to the request body.
		/// The default format is XML. Change RequestFormat if you wish to use a different serialization format.
		/// </summary>
		/// <param name="obj">The object to serialize</param>
		/// <returns>This request</returns>
		IRestRequest AddBody (object obj);

		/// <summary>
		/// Serializes obj to JSON format and adds it to the request body.
		/// </summary>
		/// <param name="obj">The object to serialize</param>
		/// <returns>This request</returns>
		IRestRequest AddJsonBody(object obj);

		/// <summary>
		/// Serializes obj to XML format and adds it to the request body.
		/// </summary>
		/// <param name="obj">The object to serialize</param>
		/// <returns>This request</returns>
		IRestRequest AddXmlBody(object obj);

		/// <summary>
		/// Serializes obj to format specified by RequestFormat, but passes xmlNamespace if using the default XmlSerializer
		/// Serializes obj to XML format and passes xmlNamespace then adds it to the request body.
		/// </summary>
		/// <param name="obj">The object to serialize</param>
		/// <param name="xmlNamespace">The XML namespace to use when serializing</param>
		/// <returns>This request</returns>
		IRestRequest AddXmlBody(object obj, string xmlNamespace);

		/// <summary>
		/// Calls AddParameter() for all public, readable properties specified in the includedProperties list
		/// </summary>
		/// <example>
		/// request.AddObject(product, "ProductId", "Price", ...);
		/// </example>
		/// <param name="obj">The object with properties to add as parameters</param>
		/// <param name="includedProperties">The names of the properties to include</param>
		/// <returns>This request</returns>
		IRestRequest AddObject (object obj, params string[] includedProperties);

		/// <summary>
		/// Calls AddParameter() for all public, readable properties of obj
		/// </summary>
		/// <param name="obj">The object with properties to add as parameters</param>
		/// <returns>This request</returns>
		IRestRequest AddObject (object obj);

		/// <summary>
		/// Add the parameter to the request
		/// </summary>
		/// <param name="p">Parameter to add</param>
		/// <returns></returns>
		IRestRequest AddParameter (Parameter p);

		/// <summary>
		/// Adds a HTTP parameter to the request (QueryString for GET, DELETE, OPTIONS and HEAD; Encoded form for POST and PUT)
		/// </summary>
		/// <param name="name">Name of the parameter</param>
		/// <param name="value">Value of the parameter</param>
		/// <returns>This request</returns>
		IRestRequest AddParameter (string name, object value);

		/// <summary>
		/// Adds a parameter to the request. There are five types of parameters:
		///	- GetOrPost: Either a QueryString value or encoded form value based on method
		///	- HttpHeader: Adds the name/value pair to the HTTP request's Headers collection
		///	- UrlSegment: Inserted into URL if there is a matching url token e.g. {AccountId}
		///	- Cookie: Adds the name/value pair to the HTTP request's Cookies collection
		///	- RequestBody: Used by AddBody() (not recommended to use directly)
		/// </summary>
		/// <param name="name">Name of the parameter</param>
		/// <param name="value">Value of the parameter</param>
		/// <param name="type">The type of parameter to add</param>
		/// <returns>This request</returns>
		IRestRequest AddParameter (string name, object value, ParameterType type);

		/// <summary>
		/// Shortcut to AddParameter(name, value, HttpHeader) overload
		/// </summary>
		/// <param name="name">Name of the header to add</param>
		/// <param name="value">Value of the header to add</param>
		/// <returns></returns>
		IRestRequest AddHeader (string name, string value);

		/// <summary>
		/// Shortcut to AddParameter(name, value, Cookie) overload
		/// </summary>
		/// <param name="name">Name of the cookie to add</param>
		/// <param name="value">Value of the cookie to add</param>
		/// <returns></returns>
		IRestRequest AddCookie (string name, string value);

		/// <summary>
		/// Shortcut to AddParameter(name, value, UrlSegment) overload
		/// </summary>
		/// <param name="name">Name of the segment to add</param>
		/// <param name="value">Value of the segment to add</param>
		/// <returns></returns>
		IRestRequest AddUrlSegment(string name, string value);

		/// <summary>
		/// Shortcut to AddParameter(name, value, QueryString) overload
		/// </summary>
		/// <param name="name">Name of the parameter to add</param>
		/// <param name="value">Value of the parameter to add</param>
		/// <returns></returns>
		IRestRequest AddQueryParameter(string name, string value);

		Action<IRestResponse> OnBeforeDeserialization { get; set; }
		void IncreaseNumAttempts();
	}
>>>>>>> 35e40134
}<|MERGE_RESOLUTION|>--- conflicted
+++ resolved
@@ -159,9 +159,9 @@
         IRestRequest AddFile(string name, byte[] bytes, string fileName, string contentType);
 #endif
 
-<<<<<<< HEAD
         /// <summary>
         /// Serializes obj to format specified by RequestFormat, but passes xmlNamespace if using the default XmlSerializer
+        /// The default format is XML. Change RequestFormat if you wish to use a different serialization format.
         /// </summary>
         /// <param name="obj">The object to serialize</param>
         /// <param name="xmlNamespace">The XML namespace to use when serializing</param>
@@ -170,10 +170,34 @@
 
         /// <summary>
         /// Serializes obj to data format specified by RequestFormat and adds it to the request body.
+        /// The default format is XML. Change RequestFormat if you wish to use a different serialization format.
         /// </summary>
         /// <param name="obj">The object to serialize</param>
         /// <returns>This request</returns>
         IRestRequest AddBody(object obj);
+
+        /// <summary>
+        /// Serializes obj to JSON format and adds it to the request body.
+        /// </summary>
+        /// <param name="obj">The object to serialize</param>
+        /// <returns>This request</returns>
+        IRestRequest AddJsonBody(object obj);
+
+        /// <summary>
+        /// Serializes obj to XML format and adds it to the request body.
+        /// </summary>
+        /// <param name="obj">The object to serialize</param>
+        /// <returns>This request</returns>
+        IRestRequest AddXmlBody(object obj);
+
+        /// <summary>
+        /// Serializes obj to format specified by RequestFormat, but passes xmlNamespace if using the default XmlSerializer
+        /// Serializes obj to XML format and passes xmlNamespace then adds it to the request body.
+        /// </summary>
+        /// <param name="obj">The object to serialize</param>
+        /// <param name="xmlNamespace">The XML namespace to use when serializing</param>
+        /// <returns>This request</returns>
+        IRestRequest AddXmlBody(object obj, string xmlNamespace);
 
         /// <summary>
         /// Calls AddParameter() for all public, readable properties specified in the includedProperties list
@@ -258,128 +282,4 @@
 
         void IncreaseNumAttempts();
     }
-=======
-		/// <summary>
-		/// Serializes obj to format specified by RequestFormat, but passes xmlNamespace if using the default XmlSerializer.
-		/// The default format is XML. Change RequestFormat if you wish to use a different serialization format.
-		/// </summary>
-		/// <param name="obj">The object to serialize</param>
-		/// <param name="xmlNamespace">The XML namespace to use when serializing</param>
-		/// <returns>This request</returns>
-		IRestRequest AddBody (object obj, string xmlNamespace);
-
-		/// <summary>
-		/// Serializes obj to data format specified by RequestFormat and adds it to the request body.
-		/// The default format is XML. Change RequestFormat if you wish to use a different serialization format.
-		/// </summary>
-		/// <param name="obj">The object to serialize</param>
-		/// <returns>This request</returns>
-		IRestRequest AddBody (object obj);
-
-		/// <summary>
-		/// Serializes obj to JSON format and adds it to the request body.
-		/// </summary>
-		/// <param name="obj">The object to serialize</param>
-		/// <returns>This request</returns>
-		IRestRequest AddJsonBody(object obj);
-
-		/// <summary>
-		/// Serializes obj to XML format and adds it to the request body.
-		/// </summary>
-		/// <param name="obj">The object to serialize</param>
-		/// <returns>This request</returns>
-		IRestRequest AddXmlBody(object obj);
-
-		/// <summary>
-		/// Serializes obj to format specified by RequestFormat, but passes xmlNamespace if using the default XmlSerializer
-		/// Serializes obj to XML format and passes xmlNamespace then adds it to the request body.
-		/// </summary>
-		/// <param name="obj">The object to serialize</param>
-		/// <param name="xmlNamespace">The XML namespace to use when serializing</param>
-		/// <returns>This request</returns>
-		IRestRequest AddXmlBody(object obj, string xmlNamespace);
-
-		/// <summary>
-		/// Calls AddParameter() for all public, readable properties specified in the includedProperties list
-		/// </summary>
-		/// <example>
-		/// request.AddObject(product, "ProductId", "Price", ...);
-		/// </example>
-		/// <param name="obj">The object with properties to add as parameters</param>
-		/// <param name="includedProperties">The names of the properties to include</param>
-		/// <returns>This request</returns>
-		IRestRequest AddObject (object obj, params string[] includedProperties);
-
-		/// <summary>
-		/// Calls AddParameter() for all public, readable properties of obj
-		/// </summary>
-		/// <param name="obj">The object with properties to add as parameters</param>
-		/// <returns>This request</returns>
-		IRestRequest AddObject (object obj);
-
-		/// <summary>
-		/// Add the parameter to the request
-		/// </summary>
-		/// <param name="p">Parameter to add</param>
-		/// <returns></returns>
-		IRestRequest AddParameter (Parameter p);
-
-		/// <summary>
-		/// Adds a HTTP parameter to the request (QueryString for GET, DELETE, OPTIONS and HEAD; Encoded form for POST and PUT)
-		/// </summary>
-		/// <param name="name">Name of the parameter</param>
-		/// <param name="value">Value of the parameter</param>
-		/// <returns>This request</returns>
-		IRestRequest AddParameter (string name, object value);
-
-		/// <summary>
-		/// Adds a parameter to the request. There are five types of parameters:
-		///	- GetOrPost: Either a QueryString value or encoded form value based on method
-		///	- HttpHeader: Adds the name/value pair to the HTTP request's Headers collection
-		///	- UrlSegment: Inserted into URL if there is a matching url token e.g. {AccountId}
-		///	- Cookie: Adds the name/value pair to the HTTP request's Cookies collection
-		///	- RequestBody: Used by AddBody() (not recommended to use directly)
-		/// </summary>
-		/// <param name="name">Name of the parameter</param>
-		/// <param name="value">Value of the parameter</param>
-		/// <param name="type">The type of parameter to add</param>
-		/// <returns>This request</returns>
-		IRestRequest AddParameter (string name, object value, ParameterType type);
-
-		/// <summary>
-		/// Shortcut to AddParameter(name, value, HttpHeader) overload
-		/// </summary>
-		/// <param name="name">Name of the header to add</param>
-		/// <param name="value">Value of the header to add</param>
-		/// <returns></returns>
-		IRestRequest AddHeader (string name, string value);
-
-		/// <summary>
-		/// Shortcut to AddParameter(name, value, Cookie) overload
-		/// </summary>
-		/// <param name="name">Name of the cookie to add</param>
-		/// <param name="value">Value of the cookie to add</param>
-		/// <returns></returns>
-		IRestRequest AddCookie (string name, string value);
-
-		/// <summary>
-		/// Shortcut to AddParameter(name, value, UrlSegment) overload
-		/// </summary>
-		/// <param name="name">Name of the segment to add</param>
-		/// <param name="value">Value of the segment to add</param>
-		/// <returns></returns>
-		IRestRequest AddUrlSegment(string name, string value);
-
-		/// <summary>
-		/// Shortcut to AddParameter(name, value, QueryString) overload
-		/// </summary>
-		/// <param name="name">Name of the parameter to add</param>
-		/// <param name="value">Value of the parameter to add</param>
-		/// <returns></returns>
-		IRestRequest AddQueryParameter(string name, string value);
-
-		Action<IRestResponse> OnBeforeDeserialization { get; set; }
-		void IncreaseNumAttempts();
-	}
->>>>>>> 35e40134
 }