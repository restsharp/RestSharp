--- conflicted
+++ resolved
@@ -131,15 +131,11 @@
         /// </summary>
         bool UseDefaultCredentials { get; set; }
 
-<<<<<<< HEAD
-=======
         /// <summary>
         /// List of Allowed Decompression Methods
         /// </summary>
         IList<DecompressionMethods> AllowedDecompressionMethods { get; }
 
-#if FRAMEWORK
->>>>>>> 97de2cf3
         /// <summary>
         /// Adds a file to the Files collection to be included with a POST or PUT request 
         /// (other methods do not support file uploads).
