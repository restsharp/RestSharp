--- conflicted
+++ resolved
@@ -311,24 +311,6 @@
             }
         }
 
-<<<<<<< HEAD
-=======
-        private string EncodeParameters()
-        {
-            var querystring = new StringBuilder();
-
-            foreach (var p in Parameters)
-            {
-                if (querystring.Length > 1)
-                    querystring.Append('&');
-
-                querystring.AppendFormat("{0}={1}", p.Name.UrlEncode(), p.Value.UrlEncode());
-            }
-
-            return querystring.ToString();
-        }
-
->>>>>>> b2d24d0c
         private void PreparePostBody(WebRequest webRequest)
         {
             bool needsContentType = string.IsNullOrEmpty(webRequest.ContentType);
