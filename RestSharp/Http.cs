--- conflicted
+++ resolved
@@ -194,22 +194,18 @@
         public Uri Url { get; set; }
 
         /// <summary>
-<<<<<<< HEAD
         /// Explicit Host header value to use in requests independent from the request URI.
         /// If null, default host value extracted from URI is used.
         /// </summary>
         public string Host { get; set; }
 
         /// <summary>
+        /// List of Allowed Decompression Methods
+        /// </summary>
+        public IList<DecompressionMethods> AllowedDecompressionMethods { get; set; }
+
+        /// <summary>
         ///     Flag to send authorisation header with the HttpWebRequest
-=======
-        /// List of Allowed Decompression Methods
-        /// </summary>
-        public IList<DecompressionMethods> AllowedDecompressionMethods { get; set; }
-
-        /// <summary>
-        /// Flag to send authorisation header with the HttpWebRequest
->>>>>>> 97de2cf3
         /// </summary>
         public bool PreAuthenticate { get; set; }
 
