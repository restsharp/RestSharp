﻿#region License

//   Copyright 2010 John Sheehan
//
//   Licensed under the Apache License, Version 2.0 (the "License");
//   you may not use this file except in compliance with the License.
//   You may obtain a copy of the License at
//
//     http://www.apache.org/licenses/LICENSE-2.0
//
//   Unless required by applicable law or agreed to in writing, software
//   distributed under the License is distributed on an "AS IS" BASIS,
//   WITHOUT WARRANTIES OR CONDITIONS OF ANY KIND, either express or implied.
//   See the License for the specific language governing permissions and
//   limitations under the License. 

#endregion

using System;
using System.Collections.Generic;
using System.Linq;
using System.Net;
using System.Net.Cache;
using System.Net.Security;
using System.Reflection;
using System.Security.Cryptography.X509Certificates;
using System.Text;
using System.Text.RegularExpressions;
using RestSharp.Authenticators;
using RestSharp.Deserializers;
using RestSharp.Extensions;
using RestSharp.Serialization;
using RestSharp.Serialization.Json;
using RestSharp.Serialization.Xml;
using static System.String;

namespace RestSharp
{
    /// <summary>
    ///     Client to translate RestRequests into Http requests and process response result
    /// </summary>
    public partial class RestClient : IRestClient
    {
        // silverlight friendly way to get current version      
        static readonly Version Version = new AssemblyName(typeof(RestClient).Assembly.FullName).Version;

        static readonly Regex StructuredSyntaxSuffixRegex = new Regex(@"\+\w+$");

        static readonly Regex StructuredSyntaxSuffixWildcardRegex = new Regex(@"^\*\+\w+$");

        static readonly ParameterType[] MultiParameterTypes =
            {ParameterType.QueryString, ParameterType.GetOrPost};

        /// <summary>
        ///     Default constructor that registers default content handlers
        /// </summary>
        public RestClient()
        {
            Encoding               = Encoding.UTF8;
            ContentHandlers        = new Dictionary<string, Func<IDeserializer>>();
            Serializers            = new Dictionary<DataFormat, IRestSerializer>();
            AcceptTypes            = new List<string>();
            DefaultParameters      = new List<Parameter>();
            AutomaticDecompression = true;

            // register default serializers
            UseSerializer<JsonSerializer>();
            UseSerializer<XmlRestSerializer>();

            FollowRedirects = true;
        }

        /// <inheritdoc />
        /// <summary>
        ///     Sets the BaseUrl property for requests made by this client instance
        /// </summary>
        /// <param name="baseUrl"></param>
        public RestClient(Uri baseUrl) : this() => BaseUrl = baseUrl;

        /// <inheritdoc />
        /// <summary>
        ///     Sets the BaseUrl property for requests made by this client instance
        /// </summary>
        /// <param name="baseUrl"></param>
        public RestClient(string baseUrl) : this()
        {
            if (baseUrl.IsEmpty())
                throw new ArgumentNullException(nameof(baseUrl));

            BaseUrl = new Uri(baseUrl);
        }

        IDictionary<string, Func<IDeserializer>> ContentHandlers { get; }
        internal IDictionary<DataFormat, IRestSerializer> Serializers { get; }
        Func<string, string> Encode { get; set; } = s => s.UrlEncode();
        Func<string, Encoding, string> EncodeQuery { get; set; } = (s, encoding) => s.UrlEncode(encoding);
        IList<string> AcceptTypes { get; }
        Action<HttpWebRequest> WebRequestConfigurator { get; set; }

        /// <summary>
        ///     Replace the default serializer with a custom one
        /// </summary>
        /// <param name="serializer">The custom serializer instance</param>
        /// <returns></returns>
        [Obsolete("Use the overload that accepts the delegate factory")]
        public IRestClient UseSerializer(IRestSerializer serializer) => this.With(x => x.UseSerializer(() => serializer));

        /// <summary>
        ///     Allows to use a custom way to encode parameters
        /// </summary>
        /// <param name="encoder">A delegate to encode parameters</param>
        /// <example>client.UseUrlEncoder(s => HttpUtility.UrlEncode(s));</example>
        /// <returns></returns>
        public IRestClient UseUrlEncoder(Func<string, string> encoder) => this.With(x => x.Encode = encoder);

        public IRestClient UseQueryEncoder(Func<string, Encoding, string> queryEncoder) => this.With(x => x.EncodeQuery = queryEncoder);

        /// <summary>
        ///     Enable or disable automatic gzip/deflate decompression
        /// </summary>
        public bool AutomaticDecompression { get; set; }

        /// <summary>
        ///     Maximum number of redirects to follow if FollowRedirects is true
        /// </summary>
        public int? MaxRedirects { get; set; }

        /// <summary>
        ///     X509CertificateCollection to be sent with request
        /// </summary>
        public X509CertificateCollection ClientCertificates { get; set; }

        /// <summary>
        ///     Proxy to use for requests made by this client instance.
        ///     Passed on to underlying WebRequest if set.
        /// </summary>
        public IWebProxy Proxy { get; set; }

        /// <summary>
        ///     The cache policy to use for requests initiated by this client instance.
        /// </summary>
        public RequestCachePolicy CachePolicy { get; set; }

        public bool Pipelined { get; set; }

        /// <summary>
        ///     Default is true. Determine whether or not requests that result in
        ///     HTTP status codes of 3xx should follow returned redirect
        /// </summary>
        public bool FollowRedirects { get; set; }

        /// <summary>
        ///     The CookieContainer used for requests made by this client instance
        /// </summary>
        public CookieContainer CookieContainer { get; set; }

        /// <summary>
        ///     UserAgent to use for requests made by this client instance
        /// </summary>
        public string UserAgent { get; set; }

        /// <summary>
        ///     Timeout in milliseconds to use for requests made by this client instance.
        ///     If not set, the default timeout for HttpWebRequest is used.
        /// </summary>
        public int Timeout { get; set; }

        /// <summary>
        ///     The number of milliseconds before the writing or reading times out.
        /// </summary>
        public int ReadWriteTimeout { get; set; }

        /// <summary>
        ///     Whether to invoke async callbacks using the SynchronizationContext.Current captured when invoked
        /// </summary>
        public bool UseSynchronizationContext { get; set; }

        /// <summary>
        ///     Authenticator to use for requests made by this client instance
        /// </summary>
        public IAuthenticator Authenticator { get; set; }

        /// <summary>
        ///     Combined with Request.Resource to construct URL for request
        ///     Should include scheme and domain without trailing slash.
        /// </summary>
        /// <example>
        ///     client.BaseUrl = new Uri("http://example.com");
        /// </example>
        public virtual Uri BaseUrl { get; set; }

        public Encoding Encoding { get; set; }

        public bool PreAuthenticate { get; set; }

        /// <summary>
        ///     Set to true if you want to get an exception when deserialization fails.
        ///     Default is true.
        /// </summary>
        public bool ThrowOnDeserializationError { get; set; } = false;

        /// <summary>
        ///     Set to false if you want to get ResponseStatus.Completed when deserialization fails.
        ///     Default is true.
        /// </summary>
        public bool FailOnDeserializationError { get; set; } = true;

        /// <summary>
        ///     Allow high-speed NTLM-authenticated connection sharing
        /// </summary>
        public bool UnsafeAuthenticatedConnectionSharing { get; set; }

        /// <summary>
        ///     The ConnectionGroupName property enables you to associate a request with a connection group.
        /// </summary>
        public string ConnectionGroupName { get; set; }

        /// <summary>
        ///     Callback function for handling the validation of remote certificates. Useful for certificate pinning and
        ///     overriding certificate errors in the scope of a request.
        /// </summary>
        public RemoteCertificateValidationCallback RemoteCertificateValidationCallback { get; set; }

        /// <summary>
        ///     Parameters included with every request made with this instance of RestClient
        ///     If specified in both client and request, the request wins
        /// </summary>
        public IList<Parameter> DefaultParameters { get; }

        /// <summary>
        ///     Explicit Host header value to use in requests independent from the request URI.
        ///     If null, default host value extracted from URI is used.
        /// </summary>
        public string BaseHost { get; set; }

        /// <summary>
        ///     Set to true if you need to add multiple default parameters with the same name.
        ///     Only query and form parameters are supported.
        /// </summary>
        public bool AllowMultipleDefaultParametersWithSameName { get; set; } = false;

        /// <summary>
        ///     Registers a content handler to process response content
        /// </summary>
        /// <param name="contentType">MIME content type of the response content</param>
        /// <param name="deserializerFactory">Deserializer to use to process content</param>
        public void AddHandler(string contentType, Func<IDeserializer> deserializerFactory)
        {
            ContentHandlers[contentType] = deserializerFactory;

            if (contentType == "*" || IsWildcardStructuredSuffixSyntax(contentType)) return;

            if (!AcceptTypes.Contains(contentType))
                AcceptTypes.Add(contentType);

            // add Accept header based on registered deserializers
            var accepts = Join(", ", AcceptTypes.ToArray());

            this.RemoveDefaultParameter("Accept");
            this.AddDefaultParameter("Accept", accepts, ParameterType.HttpHeader);
        }

        /// <summary>
        ///     Registers a content handler to process response content
        /// </summary>
        /// <param name="contentType">MIME content type of the response content</param>
        /// <param name="deserializer">Deserializer to use to process content</param>
        [Obsolete("Use the overload that accepts a factory delegate")]
        public void AddHandler(string contentType, IDeserializer deserializer) => AddHandler(contentType, () => deserializer);

        /// <summary>
        ///     Remove a content handler for the specified MIME content type
        /// </summary>
        /// <param name="contentType">MIME content type to remove</param>
        public void RemoveHandler(string contentType)
        {
            ContentHandlers.Remove(contentType);
            AcceptTypes.Remove(contentType);
            this.RemoveDefaultParameter("Accept");
        }

        /// <summary>
        ///     Remove all content handlers
        /// </summary>
        public void ClearHandlers()
        {
            ContentHandlers.Clear();
            AcceptTypes.Clear();
            this.RemoveDefaultParameter("Accept");
        }

        public IRestResponse<T> Deserialize<T>(IRestResponse response) => Deserialize<T>(response.Request, response);

        public void ConfigureWebRequest(Action<HttpWebRequest> configurator) => WebRequestConfigurator = configurator;

        /// <summary>
        ///     Assembles URL to call based on parameters, method and resource
        /// </summary>
        /// <param name="request">RestRequest to execute</param>
        /// <returns>Assembled System.Uri</returns>
        public Uri BuildUri(IRestRequest request)
        {
            DoBuildUriValidations(request);

            var applied = GetUrlSegmentParamsValues(request);

            var mergedUri = MergeBaseUrlAndResource(applied.Uri, applied.Resource);

            var finalUri = ApplyQueryStringParamsValuesToUri(mergedUri, request);

            return new Uri(finalUri);
        }

        string IRestClient.BuildUriWithoutQueryParameters(IRestRequest request)
        {
            DoBuildUriValidations(request);

            var applied = GetUrlSegmentParamsValues(request);

            return MergeBaseUrlAndResource(applied.Uri, applied.Resource);
        }

        /// <summary>
        ///     Replace the default serializer with a custom one
        /// </summary>
        /// <param name="serializerFactory">A function that creates a custom serializer instance</param>
        /// <returns></returns>
        public IRestClient UseSerializer(Func<IRestSerializer> serializerFactory)
        {
            var instance = serializerFactory();
            Serializers[instance.DataFormat] = instance;

            AddHandler(serializerFactory, instance.SupportedContentTypes);

            return this;
        }

        /// <summary>
        ///     Replace the default serializer with a custom one
        /// </summary>
        /// <typeparam name="T">The type that implements IRestSerializer</typeparam>
        /// <returns></returns>
        public IRestClient UseSerializer<T>() where T : IRestSerializer, new() => UseSerializer(() => new T());

        /// <summary>
        ///     Registers a content handler to process response content
        /// </summary>
        /// <param name="contentTypes">A list of MIME content types of the response content</param>
        /// <param name="deserializerFactory">Deserializer factory to use to process content</param>
        public void AddHandler(Func<IDeserializer> deserializerFactory, params string[] contentTypes)
        {
            foreach (var contentType in contentTypes)
                AddHandler(contentType, deserializerFactory);
        }

        /// <summary>
        ///     Registers a content handler to process response content
        /// </summary>
        /// <param name="contentTypes">A list of MIME content types of the response content</param>
        /// <param name="deserializer">Deserializer to use to process content</param>
        [Obsolete("Use the overload that accepts a factory delegate")]
        public void AddHandler(IDeserializer deserializer, params string[] contentTypes)
        {
            foreach (var contentType in contentTypes)
                AddHandler(contentType, deserializer);
        }

        void DoBuildUriValidations(IRestRequest request)
        {
            if (BaseUrl == null && !request.Resource.ToLower().StartsWith("http"))
                throw new ArgumentOutOfRangeException(
                    nameof(request),
                    "Request resource doesn't contain a valid scheme for an empty client base URL"
                );

            var nullValuedParams = request.Parameters
                .Where(p => p.Type == ParameterType.UrlSegment && p.Value == null)
                .Select(p => p.Name)
                .ToArray();

            if (nullValuedParams.Any())
            {
                var names = Join(", ", nullValuedParams.Select(name => $"'{name}'").ToArray());

                throw new ArgumentException(
                    $"Cannot build uri when url segment parameter(s) {names} value is null.",
                    nameof(request)
                );
            }
        }

        UrlSegmentParamsValues GetUrlSegmentParamsValues(IRestRequest request)
        {
            var assembled = BaseUrl == null ? "" : request.Resource;
            var baseUrl   = BaseUrl ?? new Uri(request.Resource);

            var hasResource = !assembled.IsEmpty();
            var parameters  = request.Parameters.Where(p => p.Type == ParameterType.UrlSegment).ToList();
            parameters.AddRange(DefaultParameters.Where(p => p.Type == ParameterType.UrlSegment));
            var builder = new UriBuilder(baseUrl);

            foreach (var parameter in parameters)
            {
                var paramPlaceHolder = $"{{{parameter.Name}}}";
                var paramValue       = Encode(parameter.Value.ToString());

                if (hasResource)
                    assembled = assembled.Replace(paramPlaceHolder, paramValue);

                builder.Path = builder.Path.UrlDecode().Replace(paramPlaceHolder, paramValue);
            }

            return new UrlSegmentParamsValues(builder.Uri, assembled);
        }

        static string MergeBaseUrlAndResource(Uri baseUrl, string resource)
        {
            var assembled = resource;

            if (!IsNullOrEmpty(assembled) && assembled.StartsWith("/")) assembled = assembled.Substring(1);

            if (baseUrl == null || IsNullOrEmpty(baseUrl.AbsoluteUri)) return assembled;

            var usingBaseUri                                                                  = baseUrl;
            if (!baseUrl.AbsoluteUri.EndsWith("/") && !IsNullOrEmpty(assembled)) usingBaseUri = new Uri(baseUrl.AbsoluteUri + "/");

            return assembled != null ? new Uri(usingBaseUri, assembled).AbsoluteUri : baseUrl.AbsoluteUri;
        }

        string ApplyQueryStringParamsValuesToUri(string mergedUri, IRestRequest request)
        {
            var parameters = GetQueryStringParameters(request).ToList();
            parameters.AddRange(GetDefaultQueryStringParameters(request));

            if (!parameters.Any()) return mergedUri;

            var separator = mergedUri != null && mergedUri.Contains("?") ? "&" : "?";

            return Concat(mergedUri, separator, EncodeParameters(parameters, Encoding));
        }

        IEnumerable<Parameter> GetDefaultQueryStringParameters(IRestRequest request)
            => request.Method != Method.POST && request.Method != Method.PUT && request.Method != Method.PATCH
                ? DefaultParameters
                    .Where(
                        p => p.Type == ParameterType.GetOrPost   ||
                            p.Type  == ParameterType.QueryString ||
                            p.Type  == ParameterType.QueryStringWithoutEncode
                    )
                : DefaultParameters
                    .Where(
                        p => p.Type == ParameterType.QueryString ||
                            p.Type  == ParameterType.QueryStringWithoutEncode
                    );

        static IEnumerable<Parameter> GetQueryStringParameters(IRestRequest request)
            => request.Method != Method.POST && request.Method != Method.PUT && request.Method != Method.PATCH
                ? request.Parameters
                    .Where(
                        p => p.Type == ParameterType.GetOrPost   ||
                            p.Type  == ParameterType.QueryString ||
                            p.Type  == ParameterType.QueryStringWithoutEncode
                    )
                : request.Parameters
                    .Where(
                        p => p.Type == ParameterType.QueryString ||
                            p.Type  == ParameterType.QueryStringWithoutEncode
                    );

        Func<IDeserializer> GetHandler(string contentType)
        {
            if (contentType.IsEmpty() && ContentHandlers.ContainsKey("*"))
                return ContentHandlers["*"];

            if (contentType.IsEmpty())
                return ContentHandlers.First().Value;

            var semicolonIndex = contentType.IndexOf(';');

            if (semicolonIndex > -1)
                contentType = contentType.Substring(0, semicolonIndex);

            if (ContentHandlers.TryGetValue(contentType, out var contentHandler))
                return contentHandler;

            // Avoid unnecessary use of regular expressions in checking for structured syntax suffix by looking for a '+' first
            if (contentType.IndexOf('+') >= 0)
            {
                // https://tools.ietf.org/html/rfc6839#page-4
                var structuredSyntaxSuffixMatch = StructuredSyntaxSuffixRegex.Match(contentType);

                if (structuredSyntaxSuffixMatch.Success)
                {
                    var structuredSyntaxSuffixWildcard = "*" + structuredSyntaxSuffixMatch.Value;
                    if (ContentHandlers.TryGetValue(structuredSyntaxSuffixWildcard, out var contentHandlerWildcard)) return contentHandlerWildcard;
                }
            }

            return ContentHandlers.ContainsKey("*") ? ContentHandlers["*"] : null;
        }

        void AuthenticateIfNeeded(IRestClient client, IRestRequest request) => Authenticator?.Authenticate(client, request);

        string EncodeParameters(IEnumerable<Parameter> parameters, Encoding encoding)
            => Join("&", parameters.Select(parameter => EncodeParameter(parameter, encoding)).ToArray());

        string EncodeParameter(Parameter parameter, Encoding encoding)
        {
            return
                parameter.Type == ParameterType.QueryStringWithoutEncode
                    ? $"{parameter.Name}={StringOrEmpty(parameter.Value)}"
                    : $"{EncodeQuery(parameter.Name, encoding)}={EncodeQuery(StringOrEmpty(parameter.Value), encoding)}";

            static string StringOrEmpty(object value) => value == null ? "" : value.ToString();
        }

        IHttp ConfigureHttp(IRestRequest request)
        {
            var http = new Http
            {
                Encoding                = Encoding,
                AlwaysMultipartFormData = request.AlwaysMultipartFormData,
                UseDefaultCredentials   = request.UseDefaultCredentials,
                ResponseWriter          = request.ResponseWriter,
                AdvancedResponseWriter  = request.AdvancedResponseWriter,
                CookieContainer         = CookieContainer,
                AutomaticDecompression  = AutomaticDecompression,
                WebRequestConfigurator  = WebRequestConfigurator,
                Encode                  = Encode
            };

            var requestParameters = new List<Parameter>();
            requestParameters.AddRange(request.Parameters);

            // move RestClient.DefaultParameters into Request.Parameters
            foreach (var defaultParameter in DefaultParameters)
            {
                var parameterExists =
<<<<<<< HEAD
                    request.Parameters.Any(
                        p =>
                            p.Name.Equals(defaultParameter.Name, StringComparison.InvariantCultureIgnoreCase)
                            && p.Type == defaultParameter.Type
                    );
=======
                    request.Parameters.Any(p =>
                        p.Name?.Equals(defaultParameter.Name, StringComparison.InvariantCultureIgnoreCase) ?? false
                        && p.Type == defaultParameter.Type);
>>>>>>> 098816e5

                if (AllowMultipleDefaultParametersWithSameName)
                {
                    var isMultiParameter = MultiParameterTypes.Any(pt => pt == defaultParameter.Type);
                    parameterExists = !isMultiParameter && parameterExists;
                }

                if (!parameterExists) requestParameters.Add(defaultParameter);
            }

            // Add Accept header based on registered deserializers if none has been set by the caller.
            if (requestParameters.All(
                p => !string.Equals(p.Name, "accept", StringComparison.InvariantCultureIgnoreCase)
            ))
            {
                var accepts = Join(", ", AcceptTypes.ToArray());

                requestParameters.Add(new Parameter("Accept", accepts, ParameterType.HttpHeader));
            }

            http.Url                                  = BuildUri(request);
            http.Host                                 = BaseHost;
            http.PreAuthenticate                      = PreAuthenticate;
            http.UnsafeAuthenticatedConnectionSharing = UnsafeAuthenticatedConnectionSharing;

            var userAgent = UserAgent ?? http.UserAgent;

            http.UserAgent = userAgent.HasValue()
                ? userAgent
                : "RestSharp/" + Version;

            var timeout = request.Timeout != 0
                ? request.Timeout
                : Timeout;

            if (timeout != 0)
                http.Timeout = timeout;

            var readWriteTimeout = request.ReadWriteTimeout != 0
                ? request.ReadWriteTimeout
                : ReadWriteTimeout;

            if (readWriteTimeout != 0)
                http.ReadWriteTimeout = readWriteTimeout;

            http.FollowRedirects = FollowRedirects;

            if (ClientCertificates != null)
                http.ClientCertificates = ClientCertificates;

            http.MaxRedirects = MaxRedirects;
            http.CachePolicy  = CachePolicy;
            http.Pipelined    = Pipelined;

            if (request.Credentials != null)
                http.Credentials = request.Credentials;

            if (!IsNullOrEmpty(ConnectionGroupName))
                http.ConnectionGroupName = ConnectionGroupName;

            http.Headers = requestParameters
                .Where(p => p.Type == ParameterType.HttpHeader)
                .Select(p => new HttpHeader {Name = p.Name, Value = Convert.ToString(p.Value)})
                .ToList();

            http.Cookies = requestParameters
                .Where(p => p.Type == ParameterType.Cookie)
                .Select(p => new HttpCookie {Name = p.Name, Value = Convert.ToString(p.Value)})
                .ToList();

            http.Parameters = requestParameters
                .Where(p => p.Type == ParameterType.GetOrPost && p.Value != null)
                .Select(p => new HttpParameter {Name = p.Name, Value = Convert.ToString(p.Value)})
                .ToList();

            http.Files = request.Files.Select(
                    file => new HttpFile
                    {
                        Name          = file.Name,
                        ContentType   = file.ContentType,
                        Writer        = file.Writer,
                        FileName      = file.FileName,
                        ContentLength = file.ContentLength
                    }
                )
                .ToList();

            http.AddBody(requestParameters, Serializers, request.XmlSerializer, request.JsonSerializer);

            http.AllowedDecompressionMethods = request.AllowedDecompressionMethods;

            var proxy = Proxy ?? WebRequest.DefaultWebProxy;

            try
            {
                proxy ??= WebRequest.GetSystemWebProxy();
            }
            catch (PlatformNotSupportedException)
            {
                // Ignore platform unsupported proxy detection
            }

            http.Proxy = proxy;

            http.RemoteCertificateValidationCallback = RemoteCertificateValidationCallback;

            return http;
        }

        IRestResponse<T> Deserialize<T>(IRestRequest request, IRestResponse raw)
        {
            IRestResponse<T> response = new RestResponse<T>();

            try
            {
                request.OnBeforeDeserialization(raw);

                response = raw.ToAsyncResponse<T>();

                // Only attempt to deserialize if the request has not errored due
                // to a transport or framework exception.  HTTP errors should attempt to 
                // be deserialized 
                if (response.ErrorException == null)
                {
                    var handler = GetHandler(raw.ContentType)();

                    // Only continue if there is a handler defined else there is no way to deserialize the data.
                    // This can happen when a request returns for example a 404 page instead of the requested JSON/XML resource
                    if (handler is IXmlDeserializer xml)
                    {
                        if (request.DateFormat.IsNotEmpty())
                            xml.DateFormat = request.DateFormat;

                        if (request.XmlNamespace.IsNotEmpty())
                            xml.Namespace = request.XmlNamespace;
                    }

                    if (handler is IWithRootElement deserializer && !request.RootElement.IsEmpty())
                        deserializer.RootElement = request.RootElement;

                    if (handler != null)
                        response.Data = handler.Deserialize<T>(raw);
                }
            }
            catch (Exception ex)
            {
                if (FailOnDeserializationError || ThrowOnDeserializationError)
                    response.ResponseStatus = ResponseStatus.Error;

                response.ErrorMessage   = ex.Message;
                response.ErrorException = ex;

                if (ThrowOnDeserializationError)
                    throw new DeserializationException(response, ex);
            }

            response.Request = request;

            return response;
        }

        static bool IsWildcardStructuredSuffixSyntax(string contentType)
        {
            var i = 0;

            // Avoid most unnecessary uses of RegEx by checking for necessary characters explicitly first
            if (contentType[i++] != '*')
                return false;

            if (contentType[i++] != '+')
                return false;

            // If no more characters to check, exit now
            if (i == contentType.Length)
                return false;

            // At this point it is probably using a wildcard structured syntax suffix, but let's confirm.
            return StructuredSyntaxSuffixWildcardRegex.IsMatch(contentType);
        }

        class UrlSegmentParamsValues
        {
            public UrlSegmentParamsValues(Uri builderUri, string assembled)
            {
                Uri      = builderUri;
                Resource = assembled;
            }

            public Uri Uri { get; }
            public string Resource { get; }
        }
    }
}<|MERGE_RESOLUTION|>--- conflicted
+++ resolved
@@ -536,17 +536,12 @@
             foreach (var defaultParameter in DefaultParameters)
             {
                 var parameterExists =
-<<<<<<< HEAD
                     request.Parameters.Any(
                         p =>
-                            p.Name.Equals(defaultParameter.Name, StringComparison.InvariantCultureIgnoreCase)
+                            p.Name != null 
+                            && p.Name.Equals(defaultParameter.Name, StringComparison.InvariantCultureIgnoreCase)
                             && p.Type == defaultParameter.Type
                     );
-=======
-                    request.Parameters.Any(p =>
-                        p.Name?.Equals(defaultParameter.Name, StringComparison.InvariantCultureIgnoreCase) ?? false
-                        && p.Type == defaultParameter.Type);
->>>>>>> 098816e5
 
                 if (AllowMultipleDefaultParametersWithSameName)
                 {
