--- conflicted
+++ resolved
@@ -46,7 +46,6 @@
 #if WINDOWS_PHONE
             UseSynchronizationContext = true;
 #endif
-<<<<<<< HEAD
             ContentHandlers = new Dictionary<string, IDeserializer>();
             AcceptTypes = new List<string>();
             DefaultParameters = new List<Parameter>();
@@ -67,9 +66,23 @@
         /// Sets the BaseUrl property for requests made by this client instance
         /// </summary>
         /// <param name="baseUrl"></param>
-        public RestClient(string baseUrl) : this()
+        public RestClient(Uri baseUrl)
+            : this()
         {
             BaseUrl = baseUrl;
+        }
+
+        /// <summary>
+        /// Sets the BaseUrl property for requests made by this client instance
+        /// </summary>
+        /// <param name="baseUrl"></param>
+        public RestClient(string baseUrl)
+            : this()
+        {
+            if (String.IsNullOrEmpty(baseUrl))
+                throw new ArgumentNullException("baseUrl");
+
+            BaseUrl = new Uri(baseUrl);
         }
 
         private IDictionary<string, IDeserializer> ContentHandlers { get; set; }
@@ -161,118 +174,6 @@
         /// Maximum number of redirects to follow if FollowRedirects is true
         /// </summary>
         public int? MaxRedirects { get; set; }
-=======
-			ContentHandlers = new Dictionary<string, IDeserializer>();
-			AcceptTypes = new List<string>();
-			DefaultParameters = new List<Parameter>();
-
-			// register default handlers
-			AddHandler("application/json", new JsonDeserializer());
-			AddHandler("application/xml", new XmlDeserializer());
-			AddHandler("text/json", new JsonDeserializer());
-			AddHandler("text/x-json", new JsonDeserializer());
-			AddHandler("text/javascript", new JsonDeserializer());
-			AddHandler("text/xml", new XmlDeserializer());
-			AddHandler("*", new XmlDeserializer());
-
-			FollowRedirects = true;
-		}
-
-		/// <summary>
-		/// Sets the BaseUrl property for requests made by this client instance
-		/// </summary>
-		/// <param name="baseUrl"></param>
-		public RestClient(Uri baseUrl) : this()
-		{
-			BaseUrl = baseUrl;
-		}
-
-		/// <summary>
-		/// Sets the BaseUrl property for requests made by this client instance
-		/// </summary>
-		/// <param name="baseUrl"></param>
-		public RestClient(string baseUrl) : this()
-		{
-			if (String.IsNullOrEmpty(baseUrl))
-				throw new ArgumentNullException("baseUrl");
-
-			BaseUrl = new Uri(baseUrl);
-		}
-
-		private IDictionary<string, IDeserializer> ContentHandlers { get; set; }
-		private IList<string> AcceptTypes { get; set; }
-
-		/// <summary>
-		/// Parameters included with every request made with this instance of RestClient
-		/// If specified in both client and request, the request wins
-		/// </summary>
-		public IList<Parameter> DefaultParameters { get; private set; }
-
-		/// <summary>
-		/// Registers a content handler to process response content
-		/// </summary>
-		/// <param name="contentType">MIME content type of the response content</param>
-		/// <param name="deserializer">Deserializer to use to process content</param>
-		public void AddHandler(string contentType, IDeserializer deserializer)
-		{
-			ContentHandlers[contentType] = deserializer;
-			if (contentType != "*")
-			{
-				AcceptTypes.Add(contentType);
-			}
-		}
-
-		/// <summary>
-		/// Remove a content handler for the specified MIME content type
-		/// </summary>
-		/// <param name="contentType">MIME content type to remove</param>
-		public void RemoveHandler(string contentType)
-		{
-			ContentHandlers.Remove(contentType);
-			AcceptTypes.Remove(contentType);
-		}
-
-		/// <summary>
-		/// Remove all content handlers
-		/// </summary>
-		public void ClearHandlers()
-		{
-			ContentHandlers.Clear();
-			AcceptTypes.Clear();
-		}
-
-		/// <summary>
-		/// Retrieve the handler for the specified MIME content type
-		/// </summary>
-		/// <param name="contentType">MIME content type to retrieve</param>
-		/// <returns>IDeserializer instance</returns>
-		IDeserializer GetHandler(string contentType)
-		{
-			if (string.IsNullOrEmpty(contentType) && ContentHandlers.ContainsKey("*"))
-			{
-				return ContentHandlers["*"];
-			}
-
-			var semicolonIndex = contentType.IndexOf(';');
-			if (semicolonIndex > -1) contentType = contentType.Substring(0, semicolonIndex);
-			IDeserializer handler = null;
-			if (ContentHandlers.ContainsKey(contentType))
-			{
-				handler = ContentHandlers[contentType];
-			}
-			else if (ContentHandlers.ContainsKey("*"))
-			{
-				handler = ContentHandlers["*"];
-			}
-
-			return handler;
-		}
-
-		/// <summary>
-		/// Maximum number of redirects to follow if FollowRedirects is true
-		/// </summary>
-		public int? MaxRedirects { get; set; }
->>>>>>> c8547c69
 
 #if FRAMEWORK
         /// <summary>
@@ -287,7 +188,6 @@
         public IWebProxy Proxy { get; set; }
 #endif
 
-<<<<<<< HEAD
         /// <summary>
         /// Default is true. Determine whether or not requests that result in 
         /// HTTP status codes of 3xx should follow returned redirect
@@ -326,28 +226,15 @@
         /// </summary>
         public IAuthenticator Authenticator { get; set; }
 
-        private string _baseUrl;
 
         /// <summary>
         /// Combined with Request.Resource to construct URL for request
         /// Should include scheme and domain without trailing slash.
         /// </summary>
         /// <example>
-        /// client.BaseUrl = "http://example.com";
+        /// client.BaseUrl = new Uri("http://example.com");
         /// </example>
-        public virtual string BaseUrl
-        {
-            get { return _baseUrl; }
-            set
-            {
-                _baseUrl = value;
-
-                if (_baseUrl != null && _baseUrl.EndsWith("/"))
-                {
-                    _baseUrl = _baseUrl.Substring(0, _baseUrl.Length - 1);
-                }
-            }
-        }
+        public virtual Uri BaseUrl { get; set; }
 
         public bool PreAuthenticate { get; set; }
 
@@ -368,6 +255,7 @@
         {
             var assembled = request.Resource;
             var urlParms = request.Parameters.Where(p => p.Type == ParameterType.UrlSegment);
+            var builder = new UriBuilder(BaseUrl);
 
             foreach (var p in urlParms)
             {
@@ -378,29 +266,35 @@
                         "request");
                 }
 
-                assembled = assembled.Replace("{" + p.Name + "}", p.Value.ToString().UrlEncode());
-            }
+                if (!string.IsNullOrEmpty(assembled))
+                    assembled = assembled.Replace("{" + p.Name + "}", p.Value.ToString().UrlEncode());
+
+                builder.Path = builder.Path.UrlDecode().Replace("{" + p.Name + "}", p.Value.ToString().UrlEncode());
+            }
+
+            this.BaseUrl = new Uri(builder.ToString());
 
             if (!string.IsNullOrEmpty(assembled) && assembled.StartsWith("/"))
             {
                 assembled = assembled.Substring(1);
             }
 
-            if (!string.IsNullOrEmpty(BaseUrl))
-            {
+            if (BaseUrl != null && !String.IsNullOrEmpty(BaseUrl.AbsoluteUri))
+            {
+                if (!BaseUrl.AbsoluteUri.EndsWith("/") && !string.IsNullOrEmpty(assembled))
+                    assembled = String.Concat("/", assembled);
+
                 assembled = string.IsNullOrEmpty(assembled)
-                    ? this.BaseUrl
-                    : string.Format("{0}/{1}", this.BaseUrl, assembled);
+                    ? BaseUrl.AbsoluteUri
+                    : string.Format("{0}{1}", BaseUrl, assembled);
             }
 
             IEnumerable<Parameter> parameters;
 
             if (request.Method != Method.POST && request.Method != Method.PUT && request.Method != Method.PATCH)
             {
-                // build and attach querystring if this is a get-style request
-                parameters =
-                    request.Parameters.Where(
-                        p => p.Type == ParameterType.GetOrPost || p.Type == ParameterType.QueryString).ToList();
+                parameters = request.Parameters.Where(
+                    p => p.Type == ParameterType.GetOrPost || p.Type == ParameterType.QueryString).ToList();
             }
             else
             {
@@ -408,13 +302,12 @@
             }
 
             if (!parameters.Any())
-            {
                 return new Uri(assembled);
-            }
-
-            // build and attach querystring 
+
+            // build and attach querystring
             var data = EncodeParameters(parameters);
             var separator = assembled.Contains("?") ? "&" : "?";
+
             assembled = string.Concat(assembled, separator, data);
 
             return new Uri(assembled);
@@ -422,17 +315,14 @@
 
         private static string EncodeParameters(IEnumerable<Parameter> parameters)
         {
-            return string.Join("&", parameters.Select(x => EncodeParameter(x)).ToArray());
+            return string.Join("&", parameters.Select(EncodeParameter).ToArray());
         }
 
         private static string EncodeParameter(Parameter parameter)
         {
-            if (parameter.Value == null)
-            {
-                return string.Concat(parameter.Name.UrlEncode(), "=");
-            }
-
-            return string.Concat(parameter.Name.UrlEncode(), "=", parameter.Value.ToString().UrlEncode());
+            return parameter.Value == null
+                ? string.Concat(parameter.Name.UrlEncode(), "=")
+                : string.Concat(parameter.Name.UrlEncode(), "=", parameter.Value.ToString().UrlEncode());
         }
 
         private void ConfigureHttp(IRestRequest request, IHttp http)
@@ -484,147 +374,6 @@
             {
                 http.ReadWriteTimeout = readWriteTimeout;
             }
-=======
-		/// <summary>
-		/// Default is true. Determine whether or not requests that result in 
-		/// HTTP status codes of 3xx should follow returned redirect
-		/// </summary>
-		public bool FollowRedirects { get; set; }
-
-		/// <summary>
-		/// The CookieContainer used for requests made by this client instance
-		/// </summary>
-		public CookieContainer CookieContainer { get; set; }
-
-		/// <summary>
-		/// UserAgent to use for requests made by this client instance
-		/// </summary>
-		public string UserAgent { get; set; }
-
-		/// <summary>
-		/// Timeout in milliseconds to use for requests made by this client instance
-		/// </summary>
-		public int Timeout { get; set; }
-
-		/// <summary>
-		/// Whether to invoke async callbacks using the SynchronizationContext.Current captured when invoked
-		/// </summary>
-		public bool UseSynchronizationContext { get; set; }
-
-		/// <summary>
-		/// Authenticator to use for requests made by this client instance
-		/// </summary>
-		public IAuthenticator Authenticator { get; set; }
-
-		/// <summary>
-		/// Combined with Request.Resource to construct URL for request
-		/// Should include scheme and domain without trailing slash.
-		/// </summary>
-		/// <example>
-		/// client.BaseUrl = new Uri("http://example.com");
-		/// </example>
-		public virtual Uri BaseUrl { get; set; }
-
-		private void AuthenticateIfNeeded(RestClient client, IRestRequest request)
-		{
-			if (Authenticator != null)
-			{
-				Authenticator.Authenticate(client, request);
-			}
-		}
-
-		/// <summary>
-		/// Assembles URL to call based on parameters, method and resource
-		/// </summary>
-		/// <param name="request">RestRequest to execute</param>
-		/// <returns>Assembled System.Uri</returns>
-		public Uri BuildUri(IRestRequest request)
-		{
-			var assembled = request.Resource;
-			var urlParms = request.Parameters.Where(p => p.Type == ParameterType.UrlSegment);
-
-			var builder = new UriBuilder(BaseUrl);
-
-			foreach (var p in urlParms)
-			{
-				if (!String.IsNullOrEmpty(assembled))
-					assembled = assembled.Replace("{" + p.Name + "}", p.Value.ToString().UrlEncode());
-
-				builder.Path = builder.Path.UrlDecode().Replace("{" + p.Name + "}", p.Value.ToString().UrlEncode());
-			}
-
-			this.BaseUrl = new Uri(builder.ToString());
-
-			if (!string.IsNullOrEmpty(assembled) && assembled.StartsWith("/"))
-			{
-				assembled = assembled.Substring(1);
-			}
-
-			if (BaseUrl != null && !String.IsNullOrEmpty(BaseUrl.AbsoluteUri))
-			{
-				if (!BaseUrl.AbsoluteUri.EndsWith("/") && !string.IsNullOrEmpty(assembled)) assembled = String.Concat("/", assembled);
-				assembled = string.IsNullOrEmpty(assembled) ? BaseUrl.AbsoluteUri : string.Format("{0}{1}", BaseUrl, assembled);
-			}
-
-			if (request.Method != Method.POST 
-					&& request.Method != Method.PUT 
-					&& request.Method != Method.PATCH)
-			{
-				// build and attach querystring if this is a get-style request
-				if (request.Parameters.Any(p => p.Type == ParameterType.GetOrPost))
-				{
-					if (assembled.EndsWith("/"))
-					{
-						assembled = assembled.Substring(0, assembled.Length - 1);
-					}
-
-					var data = EncodeParameters(request);
-					assembled = string.Format("{0}?{1}", assembled, data);
-				}
-			}
-
-			return new Uri(assembled);
-		}
-
-		private string EncodeParameters(IRestRequest request)
-		{
-			var querystring = new StringBuilder();
-			foreach (var p in request.Parameters.Where(p => p.Type == ParameterType.GetOrPost))
-			{
-				if (querystring.Length > 1)
-					querystring.Append("&");
-				querystring.AppendFormat("{0}={1}", p.Name.UrlEncode(), (p.Value.ToString()).UrlEncode());
-			}
-
-			return querystring.ToString();
-		}
-
-		private void ConfigureHttp(IRestRequest request, IHttp http)
-		{
-			http.CookieContainer = CookieContainer;
-
-			// move RestClient.DefaultParameters into Request.Parameters
-			foreach(var p in DefaultParameters)
-			{
-				if(request.Parameters.Any(p2 => p2.Name == p.Name && p2.Type == p.Type))
-				{
-					continue;
-				}
-
-				request.AddParameter(p);
-			}
-
-			http.Url = BuildUri(request);
-
-			var userAgent = UserAgent ?? http.UserAgent;
-			http.UserAgent = userAgent.HasValue() ? userAgent : "RestSharp " + version.ToString();
-
-			var timeout = request.Timeout > 0 ? request.Timeout : Timeout;
-			if (timeout > 0)
-			{
-				http.Timeout = timeout;
-			}
->>>>>>> c8547c69
 
 #if !SILVERLIGHT
             http.FollowRedirects = FollowRedirects;
@@ -644,12 +393,12 @@
             }
 
             var headers = from p in request.Parameters
-                where p.Type == ParameterType.HttpHeader
-                select new HttpHeader
-                {
-                    Name = p.Name,
-                    Value = Convert.ToString(p.Value)
-                };
+                          where p.Type == ParameterType.HttpHeader
+                          select new HttpHeader
+                          {
+                              Name = p.Name,
+                              Value = Convert.ToString(p.Value)
+                          };
 
             foreach (var header in headers)
             {
@@ -657,12 +406,12 @@
             }
 
             var cookies = from p in request.Parameters
-                where p.Type == ParameterType.Cookie
-                select new HttpCookie
-                {
-                    Name = p.Name,
-                    Value = Convert.ToString(p.Value)
-                };
+                          where p.Type == ParameterType.Cookie
+                          select new HttpCookie
+                          {
+                              Name = p.Name,
+                              Value = Convert.ToString(p.Value)
+                          };
 
             foreach (var cookie in cookies)
             {
@@ -670,13 +419,13 @@
             }
 
             var @params = from p in request.Parameters
-                where p.Type == ParameterType.GetOrPost
-                      && p.Value != null
-                select new HttpParameter
-                {
-                    Name = p.Name,
-                    Value = Convert.ToString(p.Value)
-                };
+                          where p.Type == ParameterType.GetOrPost
+                                && p.Value != null
+                          select new HttpParameter
+                          {
+                              Name = p.Name,
+                              Value = Convert.ToString(p.Value)
+                          };
 
             foreach (var parameter in @params)
             {
@@ -696,8 +445,8 @@
             }
 
             var body = (from p in request.Parameters
-                where p.Type == ParameterType.RequestBody
-                select p).FirstOrDefault();
+                        where p.Type == ParameterType.RequestBody
+                        select p).FirstOrDefault();
 
             // Only add the body if there aren't any files to make it a multipart form request
             // If there are files, then add the body to the HTTP Parameters
@@ -710,7 +459,7 @@
                     object val = body.Value;
 
                     if (val is byte[])
-                        http.RequestBodyBytes = (byte[]) val;
+                        http.RequestBodyBytes = (byte[])val;
                     else
                         http.RequestBody = Convert.ToString(body.Value);
                 }
