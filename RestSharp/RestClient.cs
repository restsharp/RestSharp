--- conflicted
+++ resolved
@@ -40,9 +40,9 @@
         // silverlight friendly way to get current version      
         private static readonly Version version = new AssemblyName(Assembly.GetExecutingAssembly().FullName).Version;
 
-        private static readonly Regex structuredSyntaxSuffixRegex = new Regex(@"\+\w+$", RegexOptions.Compiled);
-
-        private static readonly Regex structuredSyntaxSuffixWildcardRegex =
+        private static readonly Regex StructuredSyntaxSuffixRegex = new Regex(@"\+\w+$", RegexOptions.Compiled);
+
+        private static readonly Regex StructuredSyntaxSuffixWildcardRegex =
             new Regex(@"^\*\+\w+$", RegexOptions.Compiled);
 
         public IHttpFactory HttpFactory = new SimpleFactory<Http>();
@@ -190,15 +190,7 @@
         {
             ContentHandlers[contentType] = deserializer;
 
-<<<<<<< HEAD
-            if (contentType == "*" || structuredSyntaxSuffixWildcardRegex.IsMatch(contentType)) return;
-=======
-            if (contentType != "*" && !IsWildcardStructuredSuffixSyntax(contentType))
-            {
-                this.AcceptTypes.Add(contentType);
-                // add Accept header based on registered deserializers
-                string accepts = string.Join(", ", this.AcceptTypes.ToArray());
->>>>>>> bada4f9c
+            if (contentType == "*" || IsWildcardStructuredSuffixSyntax(contentType)) return;
 
             AcceptTypes.Add(contentType);
             // add Accept header based on registered deserializers
@@ -208,25 +200,6 @@
             this.AddDefaultParameter("Accept", accepts, ParameterType.HttpHeader);
         }
 
-        private bool IsWildcardStructuredSuffixSyntax(string contentType)
-        {
-            int i = 0;
-
-            // Avoid most unnecessary uses of RegEx by checking for necessary characters explicitly first
-            if (contentType[i++] != '*')
-                return false;
-
-            if (contentType[i++] != '+')
-                return false;
-
-            // If no more characters to check, exit now
-            if (i == contentType.Length)
-                return false;
-
-            // At this point it is probably using a wildcard structured syntax suffix, but let's confirm.
-            return structuredSyntaxSuffixWildcardRegex.IsMatch(contentType);
-        }
-
         /// <summary>
         ///     Remove a content handler for the specified MIME content type
         /// </summary>
@@ -250,73 +223,7 @@
 
         public IRestResponse<T> Deserialize<T>(IRestResponse response)
         {
-<<<<<<< HEAD
             return Deserialize<T>(response.Request, response);
-=======
-            if (contentType == null)
-            {
-                throw new ArgumentNullException("contentType");
-            }
-
-            if (string.IsNullOrEmpty(contentType) && this.ContentHandlers.ContainsKey("*"))
-            {
-                return this.ContentHandlers["*"];
-            }
-
-            int semicolonIndex = contentType.IndexOf(';');
-
-            if (semicolonIndex > -1)
-            {
-                contentType = contentType.Substring(0, semicolonIndex);
-            }
-
-            if (this.ContentHandlers.ContainsKey(contentType))
-            {
-                return this.ContentHandlers[contentType];
-            }
-
-            // Avoid unnecessary use of regular expressions in checking for structured syntax suffix by looking for a '+' first
-            if (contentType.IndexOf('+') >= 0)
-            {
-                // https://tools.ietf.org/html/rfc6839#page-4
-                Match structuredSyntaxSuffixMatch = structuredSyntaxSuffixRegex.Match(contentType);
-
-                if (structuredSyntaxSuffixMatch.Success)
-                {
-                    string structuredSyntaxSuffixWildcard = "*" + structuredSyntaxSuffixMatch.Value;
-
-                    if (this.ContentHandlers.ContainsKey(structuredSyntaxSuffixWildcard))
-                    {
-                        return this.ContentHandlers[structuredSyntaxSuffixWildcard];
-                    }
-                }
-            }
-
-            if (this.ContentHandlers.ContainsKey("*"))
-            {
-                return this.ContentHandlers["*"];
-            }
-
-            return null;
-        }
-
-#if SILVERLIGHT
-        private static readonly Regex structuredSyntaxSuffixRegex = new Regex(@"\+\w+$");
-
-        private static readonly Regex structuredSyntaxSuffixWildcardRegex = new Regex(@"^\*\+\w+$");
-#else
-        private static readonly Regex structuredSyntaxSuffixRegex = new Regex(@"\+\w+$", RegexOptions.Compiled);
-
-        private static readonly Regex structuredSyntaxSuffixWildcardRegex = new Regex(@"^\*\+\w+$", RegexOptions.Compiled);
-#endif
-
-        private void AuthenticateIfNeeded(RestClient client, IRestRequest request)
-        {
-            if (this.Authenticator != null)
-            {
-                this.Authenticator.Authenticate(client, request);
-            }
->>>>>>> bada4f9c
         }
 
         /// <summary>
@@ -400,7 +307,7 @@
             if (string.IsNullOrEmpty(contentType) && ContentHandlers.ContainsKey("*"))
                 return ContentHandlers["*"];
 
-            var semicolonIndex = contentType.IndexOf(';');
+            int semicolonIndex = contentType.IndexOf(';');
 
             if (semicolonIndex > -1)
                 contentType = contentType.Substring(0, semicolonIndex);
@@ -408,37 +315,35 @@
             if (ContentHandlers.ContainsKey(contentType))
                 return ContentHandlers[contentType];
 
-            // https://tools.ietf.org/html/rfc6839#page-4
-            var structuredSyntaxSuffixMatch = structuredSyntaxSuffixRegex.Match(contentType);
-
-            if (!structuredSyntaxSuffixMatch.Success)
-                return ContentHandlers.ContainsKey("*") ? ContentHandlers["*"] : null;
-
-            var structuredSyntaxSuffixWildcard = "*" + structuredSyntaxSuffixMatch.Value;
-
-            if (ContentHandlers.ContainsKey(structuredSyntaxSuffixWildcard))
-                return ContentHandlers[structuredSyntaxSuffixWildcard];
+            // Avoid unnecessary use of regular expressions in checking for structured syntax suffix by looking for a '+' first
+            if (contentType.IndexOf('+') >= 0)
+            {
+                // https://tools.ietf.org/html/rfc6839#page-4
+                Match structuredSyntaxSuffixMatch = StructuredSyntaxSuffixRegex.Match(contentType);
+
+                if (structuredSyntaxSuffixMatch.Success)
+                {
+                    string structuredSyntaxSuffixWildcard = "*" + structuredSyntaxSuffixMatch.Value;
+                    if (ContentHandlers.ContainsKey(structuredSyntaxSuffixWildcard))
+                    {
+                        return ContentHandlers[structuredSyntaxSuffixWildcard];
+                    }
+                }
+            }
 
             return ContentHandlers.ContainsKey("*") ? ContentHandlers["*"] : null;
         }
 
-        private void AuthenticateIfNeeded(RestClient client, IRestRequest request)
-        {
+        private void AuthenticateIfNeeded(RestClient client, IRestRequest request) =>
             Authenticator?.Authenticate(client, request);
-        }
-
-        private static string EncodeParameters(IEnumerable<Parameter> parameters)
-        {
-            return string.Join("&", parameters.Select(EncodeParameter)
-                .ToArray());
-        }
-
-        private static string EncodeParameter(Parameter parameter)
-        {
-            return parameter.Value == null
+
+        private static string EncodeParameters(IEnumerable<Parameter> parameters) =>
+            string.Join("&", parameters.Select(EncodeParameter).ToArray());
+
+        private static string EncodeParameter(Parameter parameter) =>
+            parameter.Value == null
                 ? string.Concat(parameter.Name.UrlEncode(), "=")
                 : string.Concat(parameter.Name.UrlEncode(), "=", parameter.Value.ToString().UrlEncode());
-        }
 
         private void ConfigureHttp(IRestRequest request, IHttp http)
         {
@@ -447,7 +352,6 @@
             http.UseDefaultCredentials = request.UseDefaultCredentials;
             http.ResponseWriter = request.ResponseWriter;
             http.CookieContainer = CookieContainer;
-
 
             // move RestClient.DefaultParameters into Request.Parameters
             foreach (var p in DefaultParameters)
@@ -648,7 +552,7 @@
                 // be deserialized 
                 if (response.ErrorException == null)
                 {
-                    var handler = GetHandler(raw.ContentType);
+                    IDeserializer handler = GetHandler(raw.ContentType);
 
                     // Only continue if there is a handler defined else there is no way to deserialize the data.
                     // This can happen when a request returns for example a 404 page instead of the requested JSON/XML resource
@@ -671,5 +575,24 @@
 
             return response;
         }
+
+        private static bool IsWildcardStructuredSuffixSyntax(string contentType)
+        {
+            int i = 0;
+
+            // Avoid most unnecessary uses of RegEx by checking for necessary characters explicitly first
+            if (contentType[i++] != '*')
+                return false;
+
+            if (contentType[i++] != '+')
+                return false;
+
+            // If no more characters to check, exit now
+            if (i == contentType.Length)
+                return false;
+
+            // At this point it is probably using a wildcard structured syntax suffix, but let's confirm.
+            return StructuredSyntaxSuffixWildcardRegex.IsMatch(contentType);
+        }
     }
 }