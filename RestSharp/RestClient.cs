--- conflicted
+++ resolved
@@ -198,7 +198,6 @@
         public CookieContainer CookieContainer { get; set; }
 #endif
 
-<<<<<<< HEAD
         /// <summary>
         /// UserAgent to use for requests made by this client instance
         /// </summary>
@@ -271,6 +270,11 @@
             var urlParms = request.Parameters.Where(p => p.Type == ParameterType.UrlSegment);
             foreach (var p in urlParms)
             {
+				if (p.Value == null)
+				{
+					throw new ArgumentException(string.Format("Cannot build uri when url segment parameter '{0}' value is null.", p.Name), "request");
+				}
+
                 assembled = assembled.Replace("{" + p.Name + "}", p.Value.ToString().UrlEncode());
             }
 
@@ -331,139 +335,6 @@
         private void ConfigureHttp(IRestRequest request, IHttp http)
         {
             http.AlwaysMultipartFormData = request.AlwaysMultipartFormData;
-=======
-		/// <summary>
-		/// UserAgent to use for requests made by this client instance
-		/// </summary>
-		public string UserAgent { get; set; }
-
-		/// <summary>
-		/// Timeout in milliseconds to use for requests made by this client instance
-		/// </summary>
-		public int Timeout { get; set; }
-
-		/// <summary>
-		/// The number of milliseconds before the writing or reading times out.
-		/// </summary>
-		public int ReadWriteTimeout { get; set; }
-
-		/// <summary>
-		/// Whether to invoke async callbacks using the SynchronizationContext.Current captured when invoked
-		/// </summary>
-		public bool UseSynchronizationContext { get; set; }
-
-		/// <summary>
-		/// Authenticator to use for requests made by this client instance
-		/// </summary>
-		public IAuthenticator Authenticator { get; set; }
-
-		private string _baseUrl;
-		/// <summary>
-		/// Combined with Request.Resource to construct URL for request
-		/// Should include scheme and domain without trailing slash.
-		/// </summary>
-		/// <example>
-		/// client.BaseUrl = "http://example.com";
-		/// </example>
-		public virtual string BaseUrl
-		{
-			get
-			{
-				return _baseUrl;
-			}
-			set
-			{
-				_baseUrl = value;
-				if (_baseUrl != null && _baseUrl.EndsWith("/"))
-				{
-					_baseUrl = _baseUrl.Substring(0, _baseUrl.Length - 1);
-				}
-			}
-		}
-
-		public bool PreAuthenticate { get; set; }
-
-		private void AuthenticateIfNeeded(RestClient client, IRestRequest request)
-		{
-			if (Authenticator != null)
-			{
-				Authenticator.Authenticate(client, request);
-			}
-		}
-
-		/// <summary>
-		/// Assembles URL to call based on parameters, method and resource
-		/// </summary>
-		/// <param name="request">RestRequest to execute</param>
-		/// <returns>Assembled System.Uri</returns>
-		public Uri BuildUri(IRestRequest request)
-		{
-			var assembled = request.Resource;
-			var urlParms = request.Parameters.Where(p => p.Type == ParameterType.UrlSegment);
-			foreach (var p in urlParms)
-			{
-				if (p.Value == null)
-				{
-					throw new ArgumentException(string.Format("Cannot build uri when url segment parameter '{0}' value is null.", p.Name), "request");
-				}
-
-				assembled = assembled.Replace("{" + p.Name + "}", p.Value.ToString().UrlEncode());
-			}
-
-			if (!string.IsNullOrEmpty(assembled) && assembled.StartsWith("/"))
-			{
-				assembled = assembled.Substring(1);
-			}
-
-			if (!string.IsNullOrEmpty(BaseUrl))
-			{
-				assembled = string.IsNullOrEmpty(assembled) ? this.BaseUrl : string.Format("{0}/{1}", this.BaseUrl, assembled);
-			}
-
-			IEnumerable<Parameter> parameters;
-
-			if (request.Method != Method.POST && request.Method != Method.PUT && request.Method != Method.PATCH)
-			{
-				// build and attach querystring if this is a get-style request
-				parameters = request.Parameters.Where(p => p.Type == ParameterType.GetOrPost || p.Type == ParameterType.QueryString).ToList();
-			}
-			else
-			{
-				parameters = request.Parameters.Where(p => p.Type == ParameterType.QueryString).ToList();
-			}
-
-			if (!parameters.Any())
-			{
-				return new Uri(assembled);
-			}
-
-			// build and attach querystring 
-			var data = EncodeParameters(parameters);
-			var separator = assembled.Contains("?") ? "&" : "?";
-			assembled = string.Concat(assembled, separator, data);
-
-			return new Uri(assembled);
-		}
-
-		private static string EncodeParameters(IEnumerable<Parameter> parameters)
-		{
-			return string.Join("&", parameters.Select(x=>EncodeParameter(x)).ToArray());
-		}
-
-		private static string EncodeParameter(Parameter parameter)
-		{
-			if (parameter.Value == null)
-			{
-				return string.Concat(parameter.Name.UrlEncode(), "=");
-			}
-
-			return string.Concat(parameter.Name.UrlEncode(), "=", parameter.Value.ToString().UrlEncode());
-		}
-
-		private void ConfigureHttp(IRestRequest request, IHttp http)
-		{
-			http.AlwaysMultipartFormData = request.AlwaysMultipartFormData;
->>>>>>> 2d9c57e4
 #if !PocketPC
             http.UseDefaultCredentials = request.UseDefaultCredentials;
 #endif
