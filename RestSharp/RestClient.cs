--- conflicted
+++ resolved
@@ -565,17 +565,9 @@
                     });
                 }
             }
-<<<<<<< HEAD
-=======
             
             http.AllowedDecompressionMethods = request.AllowedDecompressionMethods;
             
-#if FRAMEWORK
-            this.ConfigureProxy(http);
-#endif
-        }
->>>>>>> 97de2cf3
-
             http.Proxy = Proxy ?? HttpWebRequest.GetSystemWebProxy();
 
             var _ = WebRequest.DefaultWebProxy;
