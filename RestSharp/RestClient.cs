--- conflicted
+++ resolved
@@ -29,7 +29,6 @@
 using RestSharp.Authenticators;
 using RestSharp.Deserializers;
 using RestSharp.Extensions;
-using RestSharp.Extensions.MonoHttp;
 
 namespace RestSharp
 {
@@ -291,13 +290,8 @@
                 return new Uri(assembled);
 
             // build and attach querystring
-<<<<<<< HEAD
-            string data = EncodeParameters(parameters, Encoding);
-            string separator = assembled != null && assembled.Contains("?")
-=======
             var data = EncodeParameters(parameters);
             var separator = assembled != null && assembled.Contains("?")
->>>>>>> 5c603165
                 ? "&"
                 : "?";
 
@@ -306,19 +300,6 @@
             return new Uri(assembled);
         }
 
-<<<<<<< HEAD
-        private static string EncodeParameters(IEnumerable<Parameter> parameters, Encoding encoding)
-        {
-                                              .ToArray());
-        }
-
-        private static string EncodeParameter(Parameter parameter, Encoding encoding)
-        {
-            return parameter.Value == null
-                ? string.Concat(HttpUtility.UrlEncode(parameter.Name, encoding), "=")
-                : string.Concat(HttpUtility.UrlEncode(parameter.Name, encoding), "=", HttpUtility.UrlEncode(parameter.Value.ToString(), encoding));
-        }
-=======
         /// <summary>
         ///     Retrieve the handler for the specified MIME content type
         /// </summary>
@@ -369,7 +350,6 @@
             parameter.Value == null
                 ? string.Concat(parameter.Name.UrlEncode(), "=")
                 : string.Concat(parameter.Name.UrlEncode(), "=", parameter.Value.ToString().UrlEncode());
->>>>>>> 5c603165
 
         private void ConfigureHttp(IRestRequest request, IHttp http)
         {
