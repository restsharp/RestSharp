﻿#region License
//   Copyright 2010 John Sheehan
//
//   Licensed under the Apache License, Version 2.0 (the "License");
//   you may not use this file except in compliance with the License.
//   You may obtain a copy of the License at
//
//     http://www.apache.org/licenses/LICENSE-2.0
//
//   Unless required by applicable law or agreed to in writing, software
//   distributed under the License is distributed on an "AS IS" BASIS,
//   WITHOUT WARRANTIES OR CONDITIONS OF ANY KIND, either express or implied.
//   See the License for the specific language governing permissions and
//   limitations under the License. 
#endregion

using System;
using System.Net;
using System.Threading;
using RestSharp.Extensions;

#if SILVERLIGHT
using System.Windows.Browser;
using System.Net.Browser;
#endif

#if WINDOWS_PHONE
using System.Windows.Threading;
using System.Windows;
#endif

#if (FRAMEWORK && !MONOTOUCH && !MONODROID && !PocketPC)
using System.Web;
#endif

namespace RestSharp
{
	/// <summary>
	/// HttpWebRequest wrapper (async methods)
	/// </summary>
	public partial class Http
	{
		private TimeOutState _timeoutState;

		public HttpWebRequest DeleteAsync(Action<HttpResponse> action)
		{
			return GetStyleMethodInternalAsync("DELETE", action);
		}

		public HttpWebRequest GetAsync(Action<HttpResponse> action)
		{
			return GetStyleMethodInternalAsync("GET", action);
		}

		public HttpWebRequest HeadAsync(Action<HttpResponse> action)
		{
			return GetStyleMethodInternalAsync("HEAD", action);
		}

		public HttpWebRequest OptionsAsync(Action<HttpResponse> action)
		{
			return GetStyleMethodInternalAsync("OPTIONS", action);
		}

		public HttpWebRequest PostAsync(Action<HttpResponse> action)
		{
			return PutPostInternalAsync("POST", action);
		}

		public HttpWebRequest PutAsync(Action<HttpResponse> action)
		{
			return PutPostInternalAsync("PUT", action);
		}

		public HttpWebRequest PatchAsync(Action<HttpResponse> action)
		{
			return PutPostInternalAsync("PATCH", action);
		}

		public HttpWebRequest MergeAsync(Action<HttpResponse> action)
		{
			return PutPostInternalAsync("MERGE", action);
		}

		/// <summary>
		/// Execute an async POST-style request with the specified HTTP Method.  
		/// </summary>
		/// <param name="httpMethod">The HTTP method to execute.</param>
		/// <returns></returns>
		public HttpWebRequest AsPostAsync(Action<HttpResponse> action, string httpMethod)
		{
#if PocketPC
			return PutPostInternalAsync(httpMethod.ToUpper(), action);
#else
			return PutPostInternalAsync(httpMethod.ToUpperInvariant(), action);
#endif
		}

		/// <summary>
		/// Execute an async GET-style request with the specified HTTP Method.  
		/// </summary>
		/// <param name="httpMethod">The HTTP method to execute.</param>
		/// <returns></returns>
		public HttpWebRequest AsGetAsync(Action<HttpResponse> action, string httpMethod)
		{
#if PocketPC
			return GetStyleMethodInternalAsync(httpMethod.ToUpper(), action);
#else
			return GetStyleMethodInternalAsync(httpMethod.ToUpperInvariant(), action);
#endif
		}

		private HttpWebRequest GetStyleMethodInternalAsync(string method, Action<HttpResponse> callback)
		{
			HttpWebRequest webRequest = null;
			try
			{
				var url = Url;
				webRequest = ConfigureAsyncWebRequest(method, url);
				if (HasBody && (method == "DELETE" || method == "OPTIONS"))
				{
					webRequest.ContentType = RequestContentType;
					WriteRequestBodyAsync(webRequest, callback);
				}
				else
				{
					_timeoutState = new TimeOutState { Request = webRequest };
					var asyncResult = webRequest.BeginGetResponse(result => ResponseCallback(result, callback), webRequest);
					SetTimeout(asyncResult, _timeoutState);
				}
			}
			catch (Exception ex)
			{
				ExecuteCallback(CreateErrorResponse(ex), callback);
			}
			return webRequest;
		}

		private HttpResponse CreateErrorResponse(Exception ex)
		{
			var response = new HttpResponse();
			var webException = ex as WebException;
			if (webException != null && webException.Status == WebExceptionStatus.RequestCanceled)
			{
				response.ResponseStatus = _timeoutState.TimedOut ? ResponseStatus.TimedOut : ResponseStatus.Aborted;
				return response;
			}

			response.ErrorMessage = ex.Message;
			response.ErrorException = ex;
			response.ResponseStatus = ResponseStatus.Error;
			return response;
		}

		private HttpWebRequest PutPostInternalAsync(string method, Action<HttpResponse> callback)
		{
			HttpWebRequest webRequest = null;
			try
			{
				webRequest = ConfigureAsyncWebRequest(method, Url);
				PreparePostBody(webRequest);
				WriteRequestBodyAsync(webRequest, callback);
			}
			catch (Exception ex)
			{
				ExecuteCallback(CreateErrorResponse(ex), callback);
			}

			return webRequest;
		}

		private void WriteRequestBodyAsync(HttpWebRequest webRequest, Action<HttpResponse> callback)
		{
			IAsyncResult asyncResult;
			_timeoutState = new TimeOutState { Request = webRequest };

			if (HasBody || HasFiles || AlwaysMultipartFormData)
			{
#if !WINDOWS_PHONE && !PocketPC
				webRequest.ContentLength = CalculateContentLength();
#endif
				asyncResult = webRequest.BeginGetRequestStream(result => RequestStreamCallback(result, callback), webRequest);
			}

			else
			{
				asyncResult = webRequest.BeginGetResponse(r => ResponseCallback(r, callback), webRequest);
			}

			SetTimeout(asyncResult, _timeoutState);
		}

		private long CalculateContentLength()
		{
			if (RequestBodyBytes != null)
				return RequestBodyBytes.Length;

			if (!HasFiles && !AlwaysMultipartFormData)
			{
				return _defaultEncoding.GetByteCount(RequestBody);
			}

			// calculate length for multipart form
			long length = 0;
			foreach (var file in Files)
			{
				length += _defaultEncoding.GetByteCount(GetMultipartFileHeader(file));
				length += file.ContentLength;
				length += _defaultEncoding.GetByteCount(_lineBreak);
			}

			foreach (var param in Parameters)
			{
				length += _defaultEncoding.GetByteCount(GetMultipartFormData(param));
			}

			length += _defaultEncoding.GetByteCount(GetMultipartFooter());
			return length;
		}

		private void RequestStreamCallback(IAsyncResult result, Action<HttpResponse> callback)
		{
			var webRequest = (HttpWebRequest)result.AsyncState;

			if (_timeoutState.TimedOut)
			{
				var response = new HttpResponse { ResponseStatus = ResponseStatus.TimedOut };
				ExecuteCallback(response, callback);
				return;
			}

			// write body to request stream
			try
			{
				using (var requestStream = webRequest.EndGetRequestStream(result))
				{
					if (HasFiles || AlwaysMultipartFormData)
					{
						WriteMultipartFormData(requestStream);
					}
					else if (RequestBodyBytes != null)
					{
						requestStream.Write(RequestBodyBytes, 0, RequestBodyBytes.Length);
					}
					else
					{
						WriteStringTo(requestStream, RequestBody);
					}
				}
			}
			catch (Exception ex)
			{
				ExecuteCallback(CreateErrorResponse(ex), callback);
				return;
			}

			IAsyncResult asyncResult = webRequest.BeginGetResponse(r => ResponseCallback(r, callback), webRequest);
			SetTimeout(asyncResult, _timeoutState);
		}

		private void SetTimeout(IAsyncResult asyncResult, TimeOutState timeOutState)
		{
#if FRAMEWORK && !PocketPC
			if (Timeout != 0)
			{
				ThreadPool.RegisterWaitForSingleObject(asyncResult.AsyncWaitHandle, new WaitOrTimerCallback(TimeoutCallback), timeOutState, Timeout, true);
			}
#endif
		}

		private static void TimeoutCallback(object state, bool timedOut)
		{
			if (!timedOut)
				return;

			var timeoutState = state as TimeOutState;

			if (timeoutState == null)
			{
				return;
			}

			lock (timeoutState)
			{
				timeoutState.TimedOut = true;
			}

			if (timeoutState.Request != null)
			{
				timeoutState.Request.Abort();
			}
		}

		private static void GetRawResponseAsync(IAsyncResult result, Action<HttpWebResponse> callback)
		{
			var response = new HttpResponse();
			response.ResponseStatus = ResponseStatus.None;

			HttpWebResponse raw = null;

			try
			{
				var webRequest = (HttpWebRequest)result.AsyncState;
				raw = webRequest.EndGetResponse(result) as HttpWebResponse;
			}
			catch (WebException ex)
			{
				if (ex.Status == WebExceptionStatus.RequestCanceled)
				{
					throw ex;
				}

				// Check to see if this is an HTTP error or a transport error.
				// In cases where an HTTP error occurs ( status code >= 400 )
				// return the underlying HTTP response, otherwise assume a
				// transport exception (ex: connection timeout) and
				// rethrow the exception

				if (ex.Response is HttpWebResponse)
				{
					raw = ex.Response as HttpWebResponse;
				}
				else
				{
					throw ex;
				}
			}

			callback(raw);
			raw.Close();
		}

		private void ResponseCallback(IAsyncResult result, Action<HttpResponse> callback)
		{
			var response = new HttpResponse { ResponseStatus = ResponseStatus.None };

			try
			{
				if (_timeoutState.TimedOut)
				{
					response.ResponseStatus = ResponseStatus.TimedOut;
					ExecuteCallback(response, callback);
					return;
				}

				GetRawResponseAsync(result, webResponse =>
				{
					ExtractResponseData(response, webResponse);
					ExecuteCallback(response, callback);
				});
			}
			catch (Exception ex)
			{
				ExecuteCallback(CreateErrorResponse(ex), callback);
			}
		}

		private static void ExecuteCallback(HttpResponse response, Action<HttpResponse> callback)
		{
			callback(response);
		}

		partial void AddAsyncHeaderActions()
		{
#if SILVERLIGHT
			_restrictedHeaderActions.Add("Content-Length", (r, v) => r.ContentLength = Convert.ToInt64(v));
#endif
#if WINDOWS_PHONE
			// WP7 doesn't as of Beta doesn't support a way to set Content-Length either directly
			// or indirectly
			_restrictedHeaderActions.Add("Content-Length", (r, v) => { });
#endif
		}

		// TODO: Try to merge the shared parts between ConfigureWebRequest and ConfigureAsyncWebRequest (quite a bit of code
		// TODO: duplication at the moment).
		private HttpWebRequest ConfigureAsyncWebRequest(string method, Uri url)
		{
#if SILVERLIGHT
			WebRequest.RegisterPrefix("http://", WebRequestCreator.ClientHttp);
			WebRequest.RegisterPrefix("https://", WebRequestCreator.ClientHttp);
#endif
			var webRequest = (HttpWebRequest)WebRequest.Create(url);
#if !PocketPC
			webRequest.UseDefaultCredentials = UseDefaultCredentials;
#endif
<<<<<<< HEAD

#if !SILVERLIGHT
			webRequest.PreAuthenticate = PreAuthenticate;
#endif
=======
>>>>>>> 2d9c57e4

#if !WINDOWS_PHONE && !SILVERLIGHT
			webRequest.PreAuthenticate = PreAuthenticate;
#endif
			AppendHeaders(webRequest);
			AppendCookies(webRequest);

			webRequest.Method = method;

			// make sure Content-Length header is always sent since default is -1
#if !WINDOWS_PHONE && !PocketPC
			// WP7 doesn't as of Beta doesn't support a way to set this value either directly
			// or indirectly
			if (!HasFiles && !AlwaysMultipartFormData)
			{
				webRequest.ContentLength = 0;
			}
#endif

			if (Credentials != null)
			{
				webRequest.Credentials = Credentials;
			}

#if !SILVERLIGHT
			if (UserAgent.HasValue())
			{
				webRequest.UserAgent = UserAgent;
			}
#endif

#if FRAMEWORK
			if (ClientCertificates != null)
			{
				webRequest.ClientCertificates.AddRange(ClientCertificates);
			}

			webRequest.AutomaticDecompression = DecompressionMethods.Deflate | DecompressionMethods.GZip | DecompressionMethods.None;
			ServicePointManager.Expect100Continue = false;

			if (Timeout != 0)
			{
				webRequest.Timeout = Timeout;
			}

			if (ReadWriteTimeout != 0)
			{
				webRequest.ReadWriteTimeout = ReadWriteTimeout;
			}

			if (Proxy != null)
			{
				webRequest.Proxy = Proxy;
			}

			if (FollowRedirects && MaxRedirects.HasValue)
			{
				webRequest.MaximumAutomaticRedirections = MaxRedirects.Value;
			}
#endif

#if !SILVERLIGHT
			webRequest.AllowAutoRedirect = FollowRedirects;
#endif
			return webRequest;
		}

		private class TimeOutState
		{
			public bool TimedOut { get; set; }
			public HttpWebRequest Request { get; set; }
		}
	}
}<|MERGE_RESOLUTION|>--- conflicted
+++ resolved
@@ -384,13 +384,9 @@
 #if !PocketPC
 			webRequest.UseDefaultCredentials = UseDefaultCredentials;
 #endif
-<<<<<<< HEAD
 
 #if !SILVERLIGHT
-			webRequest.PreAuthenticate = PreAuthenticate;
-#endif
-=======
->>>>>>> 2d9c57e4
+#endif
 
 #if !WINDOWS_PHONE && !SILVERLIGHT
 			webRequest.PreAuthenticate = PreAuthenticate;
