--- conflicted
+++ resolved
@@ -85,12 +85,8 @@
 		/// <summary>
 		/// Execute an async POST-style request with the specified HTTP Method.  
 		/// </summary>
-<<<<<<< HEAD
-		/// <param name="httpMethod">The HTTP method to execute.</param>
-=======
         /// <param name="action"></param>
         /// <param name="httpMethod">The HTTP method to execute.</param>
->>>>>>> ea0b33a0
 		/// <returns></returns>
 		public HttpWebRequest AsPostAsync(Action<HttpResponse> action, string httpMethod)
 		{
@@ -104,12 +100,8 @@
 		/// <summary>
 		/// Execute an async GET-style request with the specified HTTP Method.  
 		/// </summary>
-<<<<<<< HEAD
-		/// <param name="httpMethod">The HTTP method to execute.</param>
-=======
         /// <param name="action"></param>
         /// <param name="httpMethod">The HTTP method to execute.</param>
->>>>>>> ea0b33a0
 		/// <returns></returns>
 		public HttpWebRequest AsGetAsync(Action<HttpResponse> action, string httpMethod)
 		{
