--- conflicted
+++ resolved
@@ -127,17 +127,6 @@
 
         private void Map(XContainer root, object obj)
         {
-<<<<<<< HEAD
-            var objType = obj.GetType();
-            var props = from p in objType.GetTypeInfo().GetProperties()
-                let indexAttribute = p.GetAttribute<SerializeAsAttribute>()
-                where p.CanRead && p.CanWrite
-                orderby indexAttribute?.Index ?? int.MaxValue
-                select p;
-            var globalOptions = objType.GetAttribute<SerializeAsAttribute>();
-
-            foreach (var prop in props)
-=======
             Type objType = obj.GetType();
             IEnumerable<PropertyInfo> props = from p in objType.GetProperties()
                                               let indexAttribute = p.GetAttribute<SerializeAsAttribute>()
@@ -149,8 +138,7 @@
             SerializeAsAttribute globalOptions = objType.GetAttribute<SerializeAsAttribute>();
             bool textContentAttributeAlreadyUsed = false;
 
-            foreach (PropertyInfo prop in props)
->>>>>>> 9505b614
+            foreach (var prop in props)
             {
                 var name = prop.Name;
                 var rawValue = prop.GetValue(obj, null);
@@ -158,25 +146,6 @@
                 if (rawValue == null)
                     continue;
 
-<<<<<<< HEAD
-                var value = GetSerializedValue(rawValue);
-                var propType = prop.PropertyType;
-                var useAttribute = false;
-                var settings = prop.GetAttribute<SerializeAsAttribute>();
-
-                if (settings != null)
-                {
-                    name = settings.Name.HasValue()
-                        ? settings.Name
-                        : name;
-                    useAttribute = settings.Attribute;
-                }
-
-                var options = prop.GetAttribute<SerializeAsAttribute>();
-
-                if (options != null)
-                    name = options.TransformName(name);
-=======
                 string value = this.GetSerializedValue(rawValue);
                 Type propType = prop.PropertyType;
                 bool useAttribute = false;
@@ -203,7 +172,6 @@
 
                     textContentAttributeAlreadyUsed |= setTextContent;
                 }
->>>>>>> 9505b614
                 else if (globalOptions != null)
                     name = globalOptions.TransformName(name);
 
