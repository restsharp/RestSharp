--- conflicted
+++ resolved
@@ -160,16 +160,8 @@
 
                 XName nsName = name.AsNamespaced(this.Namespace);
                 XElement element = new XElement(nsName);
-<<<<<<< HEAD
 
                 if (propType.IsPrimitive() || propType.IsValueType() || propType == typeof(string))
-=======
-#if !WINDOWS_UWP
-                if (propType.IsPrimitive || propType.IsValueType || propType == typeof(string))
-#else
-                if (propType.GetTypeInfo().IsPrimitive || propType.GetTypeInfo().IsValueType || propType == typeof(string))
-#endif
->>>>>>> 80c1e49f
                 {
                     if (useAttribute)
                     {
