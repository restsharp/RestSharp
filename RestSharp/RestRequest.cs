--- conflicted
+++ resolved
@@ -32,7 +32,6 @@
     public class RestRequest : IRestRequest
     {
         /// <summary>
-<<<<<<< HEAD
         ///     Default constructor
         /// </summary>
         public RestRequest()
@@ -43,67 +42,9 @@
             Files = new List<FileParameter>();
             XmlSerializer = new XmlSerializer();
             JsonSerializer = new JsonSerializer();
+            alloweDecompressionMethods = new List<DecompressionMethods>();
 
             OnBeforeDeserialization = r => { };
-=======
-        /// Local list of Allowed Decompresison Methods
-        /// </summary>
-        private readonly IList<DecompressionMethods> alloweDecompressionMethods;
-
-        /// <summary>
-        /// Always send a multipart/form-data request - even when no Files are present.
-        /// </summary>
-        public bool AlwaysMultipartFormData { get; set; }
-
-        /// <summary>
-        /// Serializer to use when writing JSON request bodies. Used if RequestFormat is Json.
-        /// By default the included JsonSerializer is used (currently using JSON.NET default serialization).
-        /// </summary>
-        public ISerializer JsonSerializer { get; set; }
-
-        /// <summary>
-        /// Serializer to use when writing XML request bodies. Used if RequestFormat is Xml.
-        /// By default the included XmlSerializer is used.
-        /// </summary>
-        public ISerializer XmlSerializer { get; set; }
-
-        /// <summary>
-        /// Set this to write response to Stream rather than reading into memory.
-        /// </summary>
-        public Action<Stream> ResponseWriter { get; set; }
-
-        /// <summary>
-        /// Determine whether or not the "default credentials" (e.g. the user account under which the current process is running)
-        /// will be sent along to the server. The default is false.
-        /// </summary>
-        public bool UseDefaultCredentials { get; set; }
-
-        /// <summary>
-        /// List of Allowed Decompresison Methods
-        /// </summary>
-        public IList<DecompressionMethods> AllowedDecompressionMethods
-        {
-            get
-            {
-                return this.alloweDecompressionMethods.Any() ? this.alloweDecompressionMethods : new[] { DecompressionMethods.None, DecompressionMethods.Deflate, DecompressionMethods.GZip };
-            }
-        }
-
-        /// <summary>
-        /// Default constructor
-        /// </summary>
-        public RestRequest()
-        {
-            this.RequestFormat = DataFormat.Xml;
-            this.Method = Method.GET;
-            this.Parameters = new List<Parameter>();
-            this.Files = new List<FileParameter>();
-            this.XmlSerializer = new XmlSerializer();
-            this.JsonSerializer = new JsonSerializer();
-            this.alloweDecompressionMethods = new List<DecompressionMethods>();
-
-            this.OnBeforeDeserialization = r => { };
->>>>>>> 97de2cf3
         }
 
         /// <summary>
@@ -154,6 +95,19 @@
         {
             //resource.PathAndQuery not supported by Silverlight :(
         }
+
+        /// <summary>
+        /// Local list of Allowed Decompresison Methods
+        /// </summary>
+        private readonly IList<DecompressionMethods> alloweDecompressionMethods;
+        
+        /// <summary>
+        /// List of Allowed Decompresison Methods
+        /// </summary>
+        public IList<DecompressionMethods> AllowedDecompressionMethods => 
+            alloweDecompressionMethods.Any() 
+                ? alloweDecompressionMethods 
+                : new[] { DecompressionMethods.None, DecompressionMethods.Deflate, DecompressionMethods.GZip };
 
         /// <summary>
         ///     Gets or sets a user-defined state object that contains information about a request and which can be later
@@ -640,10 +594,6 @@
         }
 
         /// <summary>
-<<<<<<< HEAD
-        ///     Container of all HTTP parameters to be passed with the request.
-        ///     See AddParameter() for explanation of the types of parameters that can be passed
-=======
         /// Add a Decompression Method to the request
         /// </summary>
         /// <param name="decompressionMethod">None | GZip | Deflate</param>
@@ -659,9 +609,8 @@
         }
 
         /// <summary>
-        /// Container of all HTTP parameters to be passed with the request. 
-        /// See AddParameter() for explanation of the types of parameters that can be passed
->>>>>>> 97de2cf3
+        ///     Container of all HTTP parameters to be passed with the request.
+        ///     See AddParameter() for explanation of the types of parameters that can be passed
         /// </summary>
         public List<Parameter> Parameters { get; }
 
