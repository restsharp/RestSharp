﻿#region License

//   Copyright 2010 John Sheehan
//
//   Licensed under the Apache License, Version 2.0 (the "License");
//   you may not use this file except in compliance with the License.
//   You may obtain a copy of the License at
//
//     http://www.apache.org/licenses/LICENSE-2.0
//
//   Unless required by applicable law or agreed to in writing, software
//   distributed under the License is distributed on an "AS IS" BASIS,
//   WITHOUT WARRANTIES OR CONDITIONS OF ANY KIND, either express or implied.
//   See the License for the specific language governing permissions and
//   limitations under the License. 

#endregion

using System;
using System.Collections.Generic;
using System.IO;
using System.Linq;
using System.Net;
using System.Reflection;
using System.Text.RegularExpressions;
using RestSharp.Serializers;
using RestSharp.Extensions;

namespace RestSharp
{
    /// <summary>
    /// Container for data used to make requests
    /// </summary>
    public class RestRequest : IRestRequest
    {
        /// <summary>
        /// Always send a multipart/form-data request - even when no Files are present.
        /// </summary>
        public bool AlwaysMultipartFormData { get; set; }

        /// <summary>
        /// Serializer to use when writing JSON request bodies. Used if RequestFormat is Json.
        /// By default the included JsonSerializer is used (currently using JSON.NET default serialization).
        /// </summary>
        public ISerializer JsonSerializer { get; set; }

        /// <summary>
        /// Serializer to use when writing XML request bodies. Used if RequestFormat is Xml.
        /// By default the included XmlSerializer is used.
        /// </summary>
        public ISerializer XmlSerializer { get; set; }

        /// <summary>
        /// Set this to write response to Stream rather than reading into memory.
        /// </summary>
        public Action<Stream> ResponseWriter { get; set; }

        /// <summary>
        /// Determine whether or not the "default credentials" (e.g. the user account under which the current process is running)
        /// will be sent along to the server. The default is false.
        /// </summary>
        public bool UseDefaultCredentials { get; set; }

        /// <summary>
        /// Default constructor
        /// </summary>
        public RestRequest()
        {
            this.RequestFormat = DataFormat.Xml;
            this.Method = Method.GET;
            this.Parameters = new List<Parameter>();
            this.Files = new List<FileParameter>();
            this.XmlSerializer = new XmlSerializer();
            this.JsonSerializer = new JsonSerializer();

            this.OnBeforeDeserialization = r => { };
        }

        /// <summary>
        /// Sets Method property to value of method
        /// </summary>
        /// <param name="method">Method to use for this request</param>
        public RestRequest(Method method) : this()
        {
            this.Method = method;
        }

        /// <summary>
        /// Sets Resource property
        /// </summary>
        /// <param name="resource">Resource to use for this request</param>
        public RestRequest(string resource) : this(resource, Method.GET) { }

        /// <summary>
        /// Sets Resource and Method properties
        /// </summary>
        /// <param name="resource">Resource to use for this request</param>
        /// <param name="method">Method to use for this request</param>
        public RestRequest(string resource, Method method) : this()
        {
            this.Resource = resource;
            this.Method = method;
        }

        /// <summary>
        /// Sets Resource property
        /// </summary>
        /// <param name="resource">Resource to use for this request</param>
        public RestRequest(Uri resource) : this(resource, Method.GET) { }

        /// <summary>
        /// Sets Resource and Method properties
        /// </summary>
        /// <param name="resource">Resource to use for this request</param>
        /// <param name="method">Method to use for this request</param>
        public RestRequest(Uri resource, Method method)
            : this(resource.IsAbsoluteUri
                ? resource.AbsolutePath + resource.Query
                : resource.OriginalString, method)
        {
            //resource.PathAndQuery not supported by Silverlight :(
        }

        /// <summary>
        /// Adds a file to the Files collection to be included with a POST or PUT request 
        /// (other methods do not support file uploads).
        /// </summary>
        /// <param name="name">The parameter name to use in the request</param>
        /// <param name="path">Full path to file to upload</param>
        /// <param name="contentType">The MIME type of the file to upload</param>
        /// <returns>This request</returns>
        public IRestRequest AddFile(string name, string path, string contentType = null)
        {
            FileInfo f = new FileInfo(path);
            long fileLength = f.Length;

            return this.AddFile(new FileParameter
                           {
                               Name = name,
                               FileName = Path.GetFileName(path),
                               ContentLength = fileLength,
                               Writer = s =>
                                        {
<<<<<<< HEAD
                                            Stream stream = new FileStream(path, FileMode.Open, FileAccess.Read, FileShare.Read);
                                            using (StreamReader file = new StreamReader(stream))
=======
                                            using (StreamReader file = new StreamReader( new FileStream(path, FileMode.Open)))
>>>>>>> 80c1e49f
                                            {
                                                file.BaseStream.CopyTo(s);
                                            }
                                        },
                               ContentType = contentType
                           });
        }

        /// <summary>
        /// Adds the bytes to the Files collection with the specified file name
        /// </summary>
        /// <param name="name">The parameter name to use in the request</param>
        /// <param name="bytes">The file data</param>
        /// <param name="fileName">The file name to use for the uploaded file</param>
        /// <param name="contentType">The MIME type of the file to upload</param>
        /// <returns>This request</returns>
        public IRestRequest AddFile(string name, byte[] bytes, string fileName, string contentType = null)
        {
            return this.AddFile(FileParameter.Create(name, bytes, fileName, contentType));
        }

        /// <summary>
        /// Adds the bytes to the Files collection with the specified file name and content type
        /// </summary>
        /// <param name="name">The parameter name to use in the request</param>
        /// <param name="writer">A function that writes directly to the stream.  Should NOT close the stream.</param>
        /// <param name="fileName">The file name to use for the uploaded file</param>
        /// <param name="contentLength">The length (in bytes) of the file content.</param>
        /// <param name="contentType">The MIME type of the file to upload</param>
        /// <returns>This request</returns>
        public IRestRequest AddFile(string name, Action<Stream> writer, string fileName, long contentLength, string contentType = null)
        {
            return this.AddFile(new FileParameter
                                {
                                    Name = name,
                                    Writer = writer,
                                    FileName = fileName,
                                    ContentLength = contentLength,
                                    ContentType = contentType
                                });
        }

        private IRestRequest AddFile(FileParameter file)
        {
            this.Files.Add(file);

            return this;
        }

        /// <summary>
        /// Add bytes to the Files collection as if it was a file of specific type
        /// </summary>
        /// <param name="name">A form parameter name</param>
        /// <param name="bytes">The file data</param>
        /// <param name="filename">The file name to use for the uploaded file</param>
        /// <param name="contentType">Specific content type. Es: application/x-gzip </param>
        /// <returns></returns>
        public IRestRequest AddFileBytes(string name, byte[] bytes, string filename, string contentType = "application/x-gzip")
        {
            long length = bytes.Length;

            return this.AddFile(new FileParameter
                                {
                                    Name = name,
                                    FileName = filename,
                                    ContentLength = length,
                                    ContentType = contentType,
                                    Writer = s =>
                                             {
                                                 using (StreamReader file = new StreamReader(new MemoryStream(bytes)))
                                                 {
                                                     file.BaseStream.CopyTo(s);
                                                 }
                                             }
                                });
        }

        /// <summary>
        /// Serializes obj to format specified by RequestFormat, but passes xmlNamespace if using the default XmlSerializer
        /// The default format is XML. Change RequestFormat if you wish to use a different serialization format.
        /// </summary>
        /// <param name="obj">The object to serialize</param>
        /// <param name="xmlNamespace">The XML namespace to use when serializing</param>
        /// <returns>This request</returns>
        public IRestRequest AddBody(object obj, string xmlNamespace)
        {
            string serialized;
            string contentType;

            switch (this.RequestFormat)
            {
                case DataFormat.Json:
                    serialized = this.JsonSerializer.Serialize(obj);
                    contentType = this.JsonSerializer.ContentType;
                    break;

                case DataFormat.Xml:
                    this.XmlSerializer.Namespace = xmlNamespace;
                    serialized = this.XmlSerializer.Serialize(obj);
                    contentType = this.XmlSerializer.ContentType;
                    break;

                default:
                    serialized = "";
                    contentType = "";
                    break;
            }

            // passing the content type as the parameter name because there can only be
            // one parameter with ParameterType.RequestBody so name isn't used otherwise
            // it's a hack, but it works :)
            return this.AddParameter(contentType, serialized, ParameterType.RequestBody);
        }

        /// <summary>
        /// Serializes obj to data format specified by RequestFormat and adds it to the request body.
        /// The default format is XML. Change RequestFormat if you wish to use a different serialization format.
        /// </summary>
        /// <param name="obj">The object to serialize</param>
        /// <returns>This request</returns>
        public IRestRequest AddBody(object obj)
        {
            return this.AddBody(obj, "");
        }

        /// <summary>
        /// Serializes obj to JSON format and adds it to the request body.
        /// </summary>
        /// <param name="obj">The object to serialize</param>
        /// <returns>This request</returns>
        public IRestRequest AddJsonBody(object obj)
        {
            this.RequestFormat = DataFormat.Json;

            return this.AddBody(obj, "");
        }

        /// <summary>
        /// Serializes obj to XML format and adds it to the request body.
        /// </summary>
        /// <param name="obj">The object to serialize</param>
        /// <returns>This request</returns>
        public IRestRequest AddXmlBody(object obj)
        {
            this.RequestFormat = DataFormat.Xml;

            return this.AddBody(obj, "");
        }

        /// <summary>
        /// Serializes obj to format specified by RequestFormat, but passes xmlNamespace if using the default XmlSerializer
        /// Serializes obj to XML format and passes xmlNamespace then adds it to the request body.
        /// </summary>
        /// <param name="obj">The object to serialize</param>
        /// <param name="xmlNamespace">The XML namespace to use when serializing</param>
        /// <returns>This request</returns>
        public IRestRequest AddXmlBody(object obj, string xmlNamespace)
        {
            this.RequestFormat = DataFormat.Xml;

            return this.AddBody(obj, xmlNamespace);
        }

        /// <summary>
        /// Calls AddParameter() for all public, readable properties specified in the includedProperties list
        /// </summary>
        /// <example>
        /// request.AddObject(product, "ProductId", "Price", ...);
        /// </example>
        /// <param name="obj">The object with properties to add as parameters</param>
        /// <param name="includedProperties">The names of the properties to include</param>
        /// <returns>This request</returns>
        public IRestRequest AddObject(object obj, params string[] includedProperties)
        {
            // automatically create parameters from object props
            Type type = obj.GetType();
            PropertyInfo[] props = type.GetProperties();

            foreach (PropertyInfo prop in props)
            {
                bool isAllowed = includedProperties.Length == 0 ||
                                 (includedProperties.Length > 0 && includedProperties.Contains(prop.Name));

                if (!isAllowed)
                {
                    continue;
                }

                Type propType = prop.PropertyType;
                object val = prop.GetValue(obj, null);

                if (val == null)
                {
                    continue;
                }

                if (propType.IsArray)
                {
                    Type elementType = propType.GetElementType();

#if !WINDOWS_UWP
                    if (((Array) val).Length > 0 &&
                        elementType != null &&
<<<<<<< HEAD
                        (elementType.IsPrimitive() || elementType.IsValueType() || elementType == typeof(string)))
=======
                        (elementType.IsPrimitive || elementType.IsValueType || elementType == typeof(string)))
#else
                    if (((Array)val).Length > 0 &&
                        elementType != null &&
                        (elementType.GetTypeInfo().IsPrimitive || elementType.GetTypeInfo().IsValueType || elementType == typeof(string)))
#endif
>>>>>>> 80c1e49f
                    {
                        // convert the array to an array of strings
                        string[] values = (from object item in ((Array) val)
                                           select item.ToString()).ToArray<string>();

                        val = string.Join(",", values);
                    }
                    else
                    {
                        // try to cast it
                        val = string.Join(",", (string[]) val);
                    }
                }

                this.AddParameter(prop.Name, val);
            }

            return this;
        }

        /// <summary>
        /// Calls AddParameter() for all public, readable properties of obj
        /// </summary>
        /// <param name="obj">The object with properties to add as parameters</param>
        /// <returns>This request</returns>
        public IRestRequest AddObject(object obj)
        {
            this.AddObject(obj, new string[] { });

            return this;
        }

        /// <summary>
        /// Add the parameter to the request
        /// </summary>
        /// <param name="p">Parameter to add</param>
        /// <returns></returns>
        public IRestRequest AddParameter(Parameter p)
        {
            this.Parameters.Add(p);

            return this;
        }

        /// <summary>
        /// Adds a HTTP parameter to the request (QueryString for GET, DELETE, OPTIONS and HEAD; Encoded form for POST and PUT)
        /// </summary>
        /// <param name="name">Name of the parameter</param>
        /// <param name="value">Value of the parameter</param>
        /// <returns>This request</returns>
        public IRestRequest AddParameter(string name, object value)
        {
            return this.AddParameter(new Parameter
                                     {
                                         Name = name,
                                         Value = value,
                                         Type = ParameterType.GetOrPost
                                     });
        }

        /// <summary>
        /// Adds a parameter to the request. There are four types of parameters:
        /// - GetOrPost: Either a QueryString value or encoded form value based on method
        /// - HttpHeader: Adds the name/value pair to the HTTP request's Headers collection
        /// - UrlSegment: Inserted into URL if there is a matching url token e.g. {AccountId}
        /// - RequestBody: Used by AddBody() (not recommended to use directly)
        /// </summary>
        /// <param name="name">Name of the parameter</param>
        /// <param name="value">Value of the parameter</param>
        /// <param name="type">The type of parameter to add</param>
        /// <returns>This request</returns>
        public IRestRequest AddParameter(string name, object value, ParameterType type)
        {
            return this.AddParameter(new Parameter
                                     {
                                         Name = name,
                                         Value = value,
                                         Type = type
                                     });
        }

        /// <summary>
        /// Adds a parameter to the request. There are four types of parameters:
        /// - GetOrPost: Either a QueryString value or encoded form value based on method
        /// - HttpHeader: Adds the name/value pair to the HTTP request's Headers collection
        /// - UrlSegment: Inserted into URL if there is a matching url token e.g. {AccountId}
        /// - RequestBody: Used by AddBody() (not recommended to use directly)
        /// </summary>
        /// <param name="name">Name of the parameter</param>
        /// <param name="value">Value of the parameter</param>
        /// <param name="contentType">Content-Type of the parameter</param>
        /// <param name="type">The type of parameter to add</param>
        /// <returns>This request</returns>
        public IRestRequest AddParameter(string name, object value, string contentType, ParameterType type)
        {
            return this.AddParameter(new Parameter
                                     {
                                         Name = name,
                                         Value = value,
                                         ContentType = contentType,
                                         Type = type
                                     });
        }

        /// <summary>
        /// Shortcut to AddParameter(name, value, HttpHeader) overload
        /// </summary>
        /// <param name="name">Name of the header to add</param>
        /// <param name="value">Value of the header to add</param>
        /// <returns></returns>
        public IRestRequest AddHeader(string name, string value)
        {
#if !SILVERLIGHT
            const string portSplit = @":\d+";
            Func<string, bool> invalidHost =
                host => Uri.CheckHostName(Regex.Split(host, portSplit)[0]) == UriHostNameType.Unknown;

            if (name == "Host" && invalidHost(value))
            {
                throw new ArgumentException("The specified value is not a valid Host header string.", "value");
            }
#endif
            return this.AddParameter(name, value, ParameterType.HttpHeader);
        }

        /// <summary>
        /// Shortcut to AddParameter(name, value, Cookie) overload
        /// </summary>
        /// <param name="name">Name of the cookie to add</param>
        /// <param name="value">Value of the cookie to add</param>
        /// <returns></returns>
        public IRestRequest AddCookie(string name, string value)
        {
            return this.AddParameter(name, value, ParameterType.Cookie);
        }

        /// <summary>
        /// Shortcut to AddParameter(name, value, UrlSegment) overload
        /// </summary>
        /// <param name="name">Name of the segment to add</param>
        /// <param name="value">Value of the segment to add</param>
        /// <returns></returns>
        public IRestRequest AddUrlSegment(string name, string value)
        {
            return this.AddParameter(name, value, ParameterType.UrlSegment);
        }

        /// <summary>
        /// Shortcut to AddParameter(name, value, QueryString) overload
        /// </summary>
        /// <param name="name">Name of the parameter to add</param>
        /// <param name="value">Value of the parameter to add</param>
        /// <returns></returns>
        public IRestRequest AddQueryParameter(string name, string value)
        {
            return this.AddParameter(name, value, ParameterType.QueryString);
        }

        /// <summary>
        /// Container of all HTTP parameters to be passed with the request. 
        /// See AddParameter() for explanation of the types of parameters that can be passed
        /// </summary>
        public List<Parameter> Parameters { get; private set; }

        /// <summary>
        /// Container of all the files to be uploaded with the request.
        /// </summary>
        public List<FileParameter> Files { get; private set; }

        /// <summary>
        /// Determines what HTTP method to use for this request. Supported methods: GET, POST, PUT, DELETE, HEAD, OPTIONS
        /// Default is GET
        /// </summary>
        public Method Method { get; set; }

        /// <summary>
        /// The Resource URL to make the request against.
        /// Tokens are substituted with UrlSegment parameters and match by name.
        /// Should not include the scheme or domain. Do not include leading slash.
        /// Combined with RestClient.BaseUrl to assemble final URL:
        /// {BaseUrl}/{Resource} (BaseUrl is scheme + domain, e.g. http://example.com)
        /// </summary>
        /// <example>
        /// // example for url token replacement
        /// request.Resource = "Products/{ProductId}";
        /// request.AddParameter("ProductId", 123, ParameterType.UrlSegment);
        /// </example>
        public string Resource { get; set; }

        /// <summary>
        /// Serializer to use when writing XML request bodies. Used if RequestFormat is Xml.
        /// By default XmlSerializer is used.
        /// </summary>
        public DataFormat RequestFormat { get; set; }

        /// <summary>
        /// Used by the default deserializers to determine where to start deserializing from.
        /// Can be used to skip container or root elements that do not have corresponding deserialzation targets.
        /// </summary>
        public string RootElement { get; set; }

        /// <summary>
        /// A function to run prior to deserializing starting (e.g. change settings if error encountered)
        /// </summary>
        public Action<IRestResponse> OnBeforeDeserialization { get; set; }

        /// <summary>
        /// Used by the default deserializers to explicitly set which date format string to use when parsing dates.
        /// </summary>
        public string DateFormat { get; set; }

        /// <summary>
        /// Used by XmlDeserializer. If not specified, XmlDeserializer will flatten response by removing namespaces from element names.
        /// </summary>
        public string XmlNamespace { get; set; }

        /// <summary>
        /// In general you would not need to set this directly. Used by the NtlmAuthenticator. 
        /// </summary>
        public ICredentials Credentials { get; set; }

        /// <summary>
        /// Gets or sets a user-defined state object that contains information about a request and which can be later 
        /// retrieved when the request completes.
        /// </summary>
        public object UserState { get; set; }

        /// <summary>
        /// Timeout in milliseconds to be used for the request. This timeout value overrides a timeout set on the RestClient.
        /// </summary>
        public int Timeout { get; set; }

        /// <summary>
        /// The number of milliseconds before the writing or reading times out.  This timeout value overrides a timeout set on the RestClient.
        /// </summary>
        public int ReadWriteTimeout { get; set; }

        /// <summary>
        /// Internal Method so that RestClient can increase the number of attempts
        /// </summary>
        public void IncreaseNumAttempts()
        {
            this.Attempts++;
        }

        /// <summary>
        /// How many attempts were made to send this Request?
        /// </summary>
        /// <remarks>
        /// This Number is incremented each time the RestClient sends the request.
        /// Useful when using Asynchronous Execution with Callbacks
        /// </remarks>
        public int Attempts { get; private set; }
    }
}<|MERGE_RESOLUTION|>--- conflicted
+++ resolved
@@ -141,12 +141,8 @@
                                ContentLength = fileLength,
                                Writer = s =>
                                         {
-<<<<<<< HEAD
                                             Stream stream = new FileStream(path, FileMode.Open, FileAccess.Read, FileShare.Read);
                                             using (StreamReader file = new StreamReader(stream))
-=======
-                                            using (StreamReader file = new StreamReader( new FileStream(path, FileMode.Open)))
->>>>>>> 80c1e49f
                                             {
                                                 file.BaseStream.CopyTo(s);
                                             }
@@ -350,16 +346,7 @@
 #if !WINDOWS_UWP
                     if (((Array) val).Length > 0 &&
                         elementType != null &&
-<<<<<<< HEAD
-                        (elementType.IsPrimitive() || elementType.IsValueType() || elementType == typeof(string)))
-=======
                         (elementType.IsPrimitive || elementType.IsValueType || elementType == typeof(string)))
-#else
-                    if (((Array)val).Length > 0 &&
-                        elementType != null &&
-                        (elementType.GetTypeInfo().IsPrimitive || elementType.GetTypeInfo().IsValueType || elementType == typeof(string)))
-#endif
->>>>>>> 80c1e49f
                     {
                         // convert the array to an array of strings
                         string[] values = (from object item in ((Array) val)
