﻿using System;

namespace RestSharp
{
<<<<<<< HEAD
	public static class RestClientExtensions
	{
		/// <summary>
		/// Executes the request and callback asynchronously, authenticating if needed
		/// </summary>
		/// <param name="client">The IRestClient this method extends</param>
		/// <param name="request">Request to be executed</param>
		/// <param name="callback">Callback function to be executed upon completion</param>
		public static RestRequestAsyncHandle ExecuteAsync(this IRestClient client, IRestRequest request, Action<RestResponse> callback)
		{
			return client.ExecuteAsync(request, (response, handle) => callback(response));
		}

		/// <summary>
		/// Executes the request and callback asynchronously, authenticating if needed
		/// </summary>
		/// <param name="client">The IRestClient this method extends</param>
		/// <typeparam name="T">Target deserialization type</typeparam>
		/// <param name="request">Request to be executed</param>
		/// <param name="callback">Callback function to be executed upon completion providing access to the async handle</param>
		public static RestRequestAsyncHandle ExecuteAsync<T>(this IRestClient client, IRestRequest request, Action<RestResponse<T>> callback) where T : new()
		{
			return client.ExecuteAsync<T>(request, (response, asyncHandle) => callback(response));
		}

		public static RestRequestAsyncHandle GetAsync<T>(this IRestClient client, IRestRequest request, Action<RestResponse<T>, RestRequestAsyncHandle> callback) where T : new()
		{
			request.Method = Method.GET;
			return client.ExecuteAsync<T>(request, callback);
		}

		public static RestRequestAsyncHandle PostAsync<T>(this IRestClient client, IRestRequest request, Action<RestResponse<T>, RestRequestAsyncHandle> callback) where T : new()
		{
			request.Method = Method.POST;
			return client.ExecuteAsync<T>(request, callback);
		}

		public static RestRequestAsyncHandle PutAsync<T>(this IRestClient client, IRestRequest request, Action<RestResponse<T>, RestRequestAsyncHandle> callback) where T : new()
		{
			request.Method = Method.PUT;
			return client.ExecuteAsync<T>(request, callback);
		}

		public static RestRequestAsyncHandle HeadAsync<T>(this IRestClient client, IRestRequest request, Action<RestResponse<T>, RestRequestAsyncHandle> callback) where T : new()
		{
			request.Method = Method.HEAD;
			return client.ExecuteAsync<T>(request, callback);
		}

		public static RestRequestAsyncHandle OptionsAsync<T>(this IRestClient client, IRestRequest request, Action<RestResponse<T>, RestRequestAsyncHandle> callback) where T : new()
		{
			request.Method = Method.OPTIONS;
			return client.ExecuteAsync<T>(request, callback);
		}

		public static RestRequestAsyncHandle PatchAsync<T>(this IRestClient client, IRestRequest request, Action<RestResponse<T>, RestRequestAsyncHandle> callback) where T : new()
		{
			request.Method = Method.PATCH;
			return client.ExecuteAsync<T>(request, callback);
		}

		public static RestRequestAsyncHandle DeleteAsync<T>(this IRestClient client, IRestRequest request, Action<RestResponse<T>, RestRequestAsyncHandle> callback) where T : new()
		{
			request.Method = Method.DELETE;
			return client.ExecuteAsync<T>(request, callback);
		}

		public static RestRequestAsyncHandle GetAsync(this IRestClient client, IRestRequest request, Action<RestResponse, RestRequestAsyncHandle> callback)
		{
			request.Method = Method.GET;
			return client.ExecuteAsync(request, callback);
		}

		public static RestRequestAsyncHandle PostAsync(this IRestClient client, IRestRequest request, Action<RestResponse, RestRequestAsyncHandle> callback)
		{
			request.Method = Method.POST;
			return client.ExecuteAsync(request, callback);
		}

		public static RestRequestAsyncHandle PutAsync(this IRestClient client, IRestRequest request, Action<RestResponse, RestRequestAsyncHandle> callback)
		{
			request.Method = Method.PUT;
			return client.ExecuteAsync(request, callback);
		}

		public static RestRequestAsyncHandle HeadAsync(this IRestClient client, IRestRequest request, Action<RestResponse, RestRequestAsyncHandle> callback)
		{
			request.Method = Method.HEAD;
			return client.ExecuteAsync(request, callback);
		}

		public static RestRequestAsyncHandle OptionsAsync(this IRestClient client, IRestRequest request, Action<RestResponse, RestRequestAsyncHandle> callback)
		{
			request.Method = Method.OPTIONS;
			return client.ExecuteAsync(request, callback);
		}

		public static RestRequestAsyncHandle PatchAsync(this IRestClient client, IRestRequest request, Action<RestResponse, RestRequestAsyncHandle> callback)
		{
			request.Method = Method.PATCH;
			return client.ExecuteAsync(request, callback);
		}

		public static RestRequestAsyncHandle DeleteAsync(this IRestClient client, IRestRequest request, Action<RestResponse, RestRequestAsyncHandle> callback)
		{
			request.Method = Method.DELETE;
			return client.ExecuteAsync(request, callback);
		}

#if FRAMEWORK
		public static RestResponse<T> Get<T>(this IRestClient client, IRestRequest request) where T : new()
		{
			request.Method = Method.GET;
			return client.Execute<T>(request);
		}

		public static RestResponse<T> Post<T>(this IRestClient client, IRestRequest request) where T : new()
		{
			request.Method = Method.POST;
			return client.Execute<T>(request);
		}

		public static RestResponse<T> Put<T>(this IRestClient client, IRestRequest request) where T : new()
		{
			request.Method = Method.PUT;
			return client.Execute<T>(request);
		}

		public static RestResponse<T> Head<T>(this IRestClient client, IRestRequest request) where T : new()
		{
			request.Method = Method.HEAD;
			return client.Execute<T>(request);
		}

		public static RestResponse<T> Options<T>(this IRestClient client, IRestRequest request) where T : new()
		{
			request.Method = Method.OPTIONS;
			return client.Execute<T>(request);
		}

		public static RestResponse<T> Patch<T>(this IRestClient client, IRestRequest request) where T : new()
		{
			request.Method = Method.PATCH;
			return client.Execute<T>(request);
		}

		public static RestResponse<T> Delete<T>(this IRestClient client, IRestRequest request) where T : new()
		{
			request.Method = Method.DELETE;
			return client.Execute<T>(request);
		}

		public static RestResponse Get(this IRestClient client, IRestRequest request)
		{
			request.Method = Method.GET;
			return client.Execute(request);
		}

		public static RestResponse Post(this IRestClient client, IRestRequest request)
		{
			request.Method = Method.POST;
			return client.Execute(request);
		}

		public static RestResponse Put(this IRestClient client, IRestRequest request)
		{
			request.Method = Method.PUT;
			return client.Execute(request);
		}

		public static RestResponse Head(this IRestClient client, IRestRequest request)
		{
			request.Method = Method.HEAD;
			return client.Execute(request);
		}

		public static RestResponse Options(this IRestClient client, IRestRequest request)
		{
			request.Method = Method.OPTIONS;
			return client.Execute(request);
		}

		public static RestResponse Patch(this IRestClient client, IRestRequest request)
		{
			request.Method = Method.PATCH;
			return client.Execute(request);
		}

		public static RestResponse Delete(this IRestClient client, IRestRequest request)
		{
			request.Method = Method.DELETE;
			return client.Execute(request);
		}
#endif
	}
=======
    public static class RestClientExtensions
    {
        /// <summary>
        /// Executes the request and callback asynchronously, authenticating if needed
        /// </summary>
        /// <param name="client">The IRestClient this method extends</param>
        /// <param name="request">Request to be executed</param>
        /// <param name="callback">Callback function to be executed upon completion</param>
        public static RestRequestAsyncHandle ExecuteAsync(this IRestClient client, IRestRequest request, Action<IRestResponse> callback)
        {
            return client.ExecuteAsync(request, (response, handle) => callback(response));
        }

        /// <summary>
        /// Executes the request and callback asynchronously, authenticating if needed
        /// </summary>
        /// <param name="client">The IRestClient this method extends</param>
        /// <typeparam name="T">Target deserialization type</typeparam>
        /// <param name="request">Request to be executed</param>
        /// <param name="callback">Callback function to be executed upon completion providing access to the async handle</param>
        public static RestRequestAsyncHandle ExecuteAsync<T>(this IRestClient client, IRestRequest request, Action<IRestResponse<T>> callback) where T : new()
        {
            return client.ExecuteAsync<T>(request, (response, asyncHandle) => callback(response));
        }
    }
>>>>>>> a46abc98
}<|MERGE_RESOLUTION|>--- conflicted
+++ resolved
@@ -2,7 +2,6 @@
 
 namespace RestSharp
 {
-<<<<<<< HEAD
 	public static class RestClientExtensions
 	{
 		/// <summary>
@@ -11,7 +10,7 @@
 		/// <param name="client">The IRestClient this method extends</param>
 		/// <param name="request">Request to be executed</param>
 		/// <param name="callback">Callback function to be executed upon completion</param>
-		public static RestRequestAsyncHandle ExecuteAsync(this IRestClient client, IRestRequest request, Action<RestResponse> callback)
+		public static RestRequestAsyncHandle ExecuteAsync(this IRestClient client, IRestRequest request, Action<IRestResponse> callback)
 		{
 			return client.ExecuteAsync(request, (response, handle) => callback(response));
 		}
@@ -23,206 +22,179 @@
 		/// <typeparam name="T">Target deserialization type</typeparam>
 		/// <param name="request">Request to be executed</param>
 		/// <param name="callback">Callback function to be executed upon completion providing access to the async handle</param>
-		public static RestRequestAsyncHandle ExecuteAsync<T>(this IRestClient client, IRestRequest request, Action<RestResponse<T>> callback) where T : new()
+		public static RestRequestAsyncHandle ExecuteAsync<T>(this IRestClient client, IRestRequest request, Action<IRestResponse<T>> callback) where T : new()
 		{
 			return client.ExecuteAsync<T>(request, (response, asyncHandle) => callback(response));
 		}
 
-		public static RestRequestAsyncHandle GetAsync<T>(this IRestClient client, IRestRequest request, Action<RestResponse<T>, RestRequestAsyncHandle> callback) where T : new()
-		{
-			request.Method = Method.GET;
-			return client.ExecuteAsync<T>(request, callback);
-		}
-
-		public static RestRequestAsyncHandle PostAsync<T>(this IRestClient client, IRestRequest request, Action<RestResponse<T>, RestRequestAsyncHandle> callback) where T : new()
-		{
-			request.Method = Method.POST;
-			return client.ExecuteAsync<T>(request, callback);
-		}
-
-		public static RestRequestAsyncHandle PutAsync<T>(this IRestClient client, IRestRequest request, Action<RestResponse<T>, RestRequestAsyncHandle> callback) where T : new()
-		{
-			request.Method = Method.PUT;
-			return client.ExecuteAsync<T>(request, callback);
-		}
-
-		public static RestRequestAsyncHandle HeadAsync<T>(this IRestClient client, IRestRequest request, Action<RestResponse<T>, RestRequestAsyncHandle> callback) where T : new()
-		{
-			request.Method = Method.HEAD;
-			return client.ExecuteAsync<T>(request, callback);
-		}
-
-		public static RestRequestAsyncHandle OptionsAsync<T>(this IRestClient client, IRestRequest request, Action<RestResponse<T>, RestRequestAsyncHandle> callback) where T : new()
-		{
-			request.Method = Method.OPTIONS;
-			return client.ExecuteAsync<T>(request, callback);
-		}
-
-		public static RestRequestAsyncHandle PatchAsync<T>(this IRestClient client, IRestRequest request, Action<RestResponse<T>, RestRequestAsyncHandle> callback) where T : new()
-		{
-			request.Method = Method.PATCH;
-			return client.ExecuteAsync<T>(request, callback);
-		}
-
-		public static RestRequestAsyncHandle DeleteAsync<T>(this IRestClient client, IRestRequest request, Action<RestResponse<T>, RestRequestAsyncHandle> callback) where T : new()
-		{
-			request.Method = Method.DELETE;
-			return client.ExecuteAsync<T>(request, callback);
-		}
-
-		public static RestRequestAsyncHandle GetAsync(this IRestClient client, IRestRequest request, Action<RestResponse, RestRequestAsyncHandle> callback)
-		{
-			request.Method = Method.GET;
-			return client.ExecuteAsync(request, callback);
-		}
-
-		public static RestRequestAsyncHandle PostAsync(this IRestClient client, IRestRequest request, Action<RestResponse, RestRequestAsyncHandle> callback)
-		{
-			request.Method = Method.POST;
-			return client.ExecuteAsync(request, callback);
-		}
-
-		public static RestRequestAsyncHandle PutAsync(this IRestClient client, IRestRequest request, Action<RestResponse, RestRequestAsyncHandle> callback)
-		{
-			request.Method = Method.PUT;
-			return client.ExecuteAsync(request, callback);
-		}
-
-		public static RestRequestAsyncHandle HeadAsync(this IRestClient client, IRestRequest request, Action<RestResponse, RestRequestAsyncHandle> callback)
-		{
-			request.Method = Method.HEAD;
-			return client.ExecuteAsync(request, callback);
-		}
-
-		public static RestRequestAsyncHandle OptionsAsync(this IRestClient client, IRestRequest request, Action<RestResponse, RestRequestAsyncHandle> callback)
-		{
-			request.Method = Method.OPTIONS;
-			return client.ExecuteAsync(request, callback);
-		}
-
-		public static RestRequestAsyncHandle PatchAsync(this IRestClient client, IRestRequest request, Action<RestResponse, RestRequestAsyncHandle> callback)
-		{
-			request.Method = Method.PATCH;
-			return client.ExecuteAsync(request, callback);
-		}
-
-		public static RestRequestAsyncHandle DeleteAsync(this IRestClient client, IRestRequest request, Action<RestResponse, RestRequestAsyncHandle> callback)
+		public static RestRequestAsyncHandle GetAsync<T>(this IRestClient client, IRestRequest request, Action<IRestResponse<T>, RestRequestAsyncHandle> callback) where T : new()
+		{
+			request.Method = Method.GET;
+			return client.ExecuteAsync<T>(request, callback);
+		}
+
+		public static RestRequestAsyncHandle PostAsync<T>(this IRestClient client, IRestRequest request, Action<IRestResponse<T>, RestRequestAsyncHandle> callback) where T : new()
+		{
+			request.Method = Method.POST;
+			return client.ExecuteAsync<T>(request, callback);
+		}
+
+		public static RestRequestAsyncHandle PutAsync<T>(this IRestClient client, IRestRequest request, Action<IRestResponse<T>, RestRequestAsyncHandle> callback) where T : new()
+		{
+			request.Method = Method.PUT;
+			return client.ExecuteAsync<T>(request, callback);
+		}
+
+		public static RestRequestAsyncHandle HeadAsync<T>(this IRestClient client, IRestRequest request, Action<IRestResponse<T>, RestRequestAsyncHandle> callback) where T : new()
+		{
+			request.Method = Method.HEAD;
+			return client.ExecuteAsync<T>(request, callback);
+		}
+
+		public static RestRequestAsyncHandle OptionsAsync<T>(this IRestClient client, IRestRequest request, Action<IRestResponse<T>, RestRequestAsyncHandle> callback) where T : new()
+		{
+			request.Method = Method.OPTIONS;
+			return client.ExecuteAsync<T>(request, callback);
+		}
+
+		public static RestRequestAsyncHandle PatchAsync<T>(this IRestClient client, IRestRequest request, Action<IRestResponse<T>, RestRequestAsyncHandle> callback) where T : new()
+		{
+			request.Method = Method.PATCH;
+			return client.ExecuteAsync<T>(request, callback);
+		}
+
+		public static RestRequestAsyncHandle DeleteAsync<T>(this IRestClient client, IRestRequest request, Action<IRestResponse<T>, RestRequestAsyncHandle> callback) where T : new()
+		{
+			request.Method = Method.DELETE;
+			return client.ExecuteAsync<T>(request, callback);
+		}
+
+		public static RestRequestAsyncHandle GetAsync(this IRestClient client, IRestRequest request, Action<IRestResponse, RestRequestAsyncHandle> callback)
+		{
+			request.Method = Method.GET;
+			return client.ExecuteAsync(request, callback);
+		}
+
+		public static RestRequestAsyncHandle PostAsync(this IRestClient client, IRestRequest request, Action<IRestResponse, RestRequestAsyncHandle> callback)
+		{
+			request.Method = Method.POST;
+			return client.ExecuteAsync(request, callback);
+		}
+
+		public static RestRequestAsyncHandle PutAsync(this IRestClient client, IRestRequest request, Action<IRestResponse, RestRequestAsyncHandle> callback)
+		{
+			request.Method = Method.PUT;
+			return client.ExecuteAsync(request, callback);
+		}
+
+		public static RestRequestAsyncHandle HeadAsync(this IRestClient client, IRestRequest request, Action<IRestResponse, RestRequestAsyncHandle> callback)
+		{
+			request.Method = Method.HEAD;
+			return client.ExecuteAsync(request, callback);
+		}
+
+		public static RestRequestAsyncHandle OptionsAsync(this IRestClient client, IRestRequest request, Action<IRestResponse, RestRequestAsyncHandle> callback)
+		{
+			request.Method = Method.OPTIONS;
+			return client.ExecuteAsync(request, callback);
+		}
+
+		public static RestRequestAsyncHandle PatchAsync(this IRestClient client, IRestRequest request, Action<IRestResponse, RestRequestAsyncHandle> callback)
+		{
+			request.Method = Method.PATCH;
+			return client.ExecuteAsync(request, callback);
+		}
+
+		public static RestRequestAsyncHandle DeleteAsync(this IRestClient client, IRestRequest request, Action<IRestResponse, RestRequestAsyncHandle> callback)
 		{
 			request.Method = Method.DELETE;
 			return client.ExecuteAsync(request, callback);
 		}
 
 #if FRAMEWORK
-		public static RestResponse<T> Get<T>(this IRestClient client, IRestRequest request) where T : new()
-		{
-			request.Method = Method.GET;
-			return client.Execute<T>(request);
-		}
-
-		public static RestResponse<T> Post<T>(this IRestClient client, IRestRequest request) where T : new()
-		{
-			request.Method = Method.POST;
-			return client.Execute<T>(request);
-		}
-
-		public static RestResponse<T> Put<T>(this IRestClient client, IRestRequest request) where T : new()
-		{
-			request.Method = Method.PUT;
-			return client.Execute<T>(request);
-		}
-
-		public static RestResponse<T> Head<T>(this IRestClient client, IRestRequest request) where T : new()
-		{
-			request.Method = Method.HEAD;
-			return client.Execute<T>(request);
-		}
-
-		public static RestResponse<T> Options<T>(this IRestClient client, IRestRequest request) where T : new()
-		{
-			request.Method = Method.OPTIONS;
-			return client.Execute<T>(request);
-		}
-
-		public static RestResponse<T> Patch<T>(this IRestClient client, IRestRequest request) where T : new()
-		{
-			request.Method = Method.PATCH;
-			return client.Execute<T>(request);
-		}
-
-		public static RestResponse<T> Delete<T>(this IRestClient client, IRestRequest request) where T : new()
-		{
-			request.Method = Method.DELETE;
-			return client.Execute<T>(request);
-		}
-
-		public static RestResponse Get(this IRestClient client, IRestRequest request)
-		{
-			request.Method = Method.GET;
-			return client.Execute(request);
-		}
-
-		public static RestResponse Post(this IRestClient client, IRestRequest request)
-		{
-			request.Method = Method.POST;
-			return client.Execute(request);
-		}
-
-		public static RestResponse Put(this IRestClient client, IRestRequest request)
-		{
-			request.Method = Method.PUT;
-			return client.Execute(request);
-		}
-
-		public static RestResponse Head(this IRestClient client, IRestRequest request)
-		{
-			request.Method = Method.HEAD;
-			return client.Execute(request);
-		}
-
-		public static RestResponse Options(this IRestClient client, IRestRequest request)
-		{
-			request.Method = Method.OPTIONS;
-			return client.Execute(request);
-		}
-
-		public static RestResponse Patch(this IRestClient client, IRestRequest request)
-		{
-			request.Method = Method.PATCH;
-			return client.Execute(request);
-		}
-
-		public static RestResponse Delete(this IRestClient client, IRestRequest request)
+		public static IRestResponse<T> Get<T>(this IRestClient client, IRestRequest request) where T : new()
+		{
+			request.Method = Method.GET;
+			return client.Execute<T>(request);
+		}
+
+		public static IRestResponse<T> Post<T>(this IRestClient client, IRestRequest request) where T : new()
+		{
+			request.Method = Method.POST;
+			return client.Execute<T>(request);
+		}
+
+		public static IRestResponse<T> Put<T>(this IRestClient client, IRestRequest request) where T : new()
+		{
+			request.Method = Method.PUT;
+			return client.Execute<T>(request);
+		}
+
+		public static IRestResponse<T> Head<T>(this IRestClient client, IRestRequest request) where T : new()
+		{
+			request.Method = Method.HEAD;
+			return client.Execute<T>(request);
+		}
+
+		public static IRestResponse<T> Options<T>(this IRestClient client, IRestRequest request) where T : new()
+		{
+			request.Method = Method.OPTIONS;
+			return client.Execute<T>(request);
+		}
+
+		public static IRestResponse<T> Patch<T>(this IRestClient client, IRestRequest request) where T : new()
+		{
+			request.Method = Method.PATCH;
+			return client.Execute<T>(request);
+		}
+
+		public static IRestResponse<T> Delete<T>(this IRestClient client, IRestRequest request) where T : new()
+		{
+			request.Method = Method.DELETE;
+			return client.Execute<T>(request);
+		}
+
+		public static IRestResponse Get(this IRestClient client, IRestRequest request)
+		{
+			request.Method = Method.GET;
+			return client.Execute(request);
+		}
+
+		public static IRestResponse Post(this IRestClient client, IRestRequest request)
+		{
+			request.Method = Method.POST;
+			return client.Execute(request);
+		}
+
+		public static IRestResponse Put(this IRestClient client, IRestRequest request)
+		{
+			request.Method = Method.PUT;
+			return client.Execute(request);
+		}
+
+		public static IRestResponse Head(this IRestClient client, IRestRequest request)
+		{
+			request.Method = Method.HEAD;
+			return client.Execute(request);
+		}
+
+		public static IRestResponse Options(this IRestClient client, IRestRequest request)
+		{
+			request.Method = Method.OPTIONS;
+			return client.Execute(request);
+		}
+
+		public static IRestResponse Patch(this IRestClient client, IRestRequest request)
+		{
+			request.Method = Method.PATCH;
+			return client.Execute(request);
+		}
+
+		public static IRestResponse Delete(this IRestClient client, IRestRequest request)
 		{
 			request.Method = Method.DELETE;
 			return client.Execute(request);
 		}
 #endif
 	}
-=======
-    public static class RestClientExtensions
-    {
-        /// <summary>
-        /// Executes the request and callback asynchronously, authenticating if needed
-        /// </summary>
-        /// <param name="client">The IRestClient this method extends</param>
-        /// <param name="request">Request to be executed</param>
-        /// <param name="callback">Callback function to be executed upon completion</param>
-        public static RestRequestAsyncHandle ExecuteAsync(this IRestClient client, IRestRequest request, Action<IRestResponse> callback)
-        {
-            return client.ExecuteAsync(request, (response, handle) => callback(response));
-        }
-
-        /// <summary>
-        /// Executes the request and callback asynchronously, authenticating if needed
-        /// </summary>
-        /// <param name="client">The IRestClient this method extends</param>
-        /// <typeparam name="T">Target deserialization type</typeparam>
-        /// <param name="request">Request to be executed</param>
-        /// <param name="callback">Callback function to be executed upon completion providing access to the async handle</param>
-        public static RestRequestAsyncHandle ExecuteAsync<T>(this IRestClient client, IRestRequest request, Action<IRestResponse<T>> callback) where T : new()
-        {
-            return client.ExecuteAsync<T>(request, (response, asyncHandle) => callback(response));
-        }
-    }
->>>>>>> a46abc98
 }