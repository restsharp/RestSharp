name: Build and test PRs

on: [pull_request]

jobs:
  test:
    runs-on: windows-latest

    steps:
<<<<<<< HEAD
      - uses: actions/checkout@v2.3.5
      - uses: actions/setup-dotnet@v1.8.1
=======
      - uses: actions/checkout@v2.3.4
      - uses: actions/setup-dotnet@v1.8.2
>>>>>>> 78ac5fdc
        with:
          dotnet-version: '5.0'
          
      - name: Run tests
        run: dotnet test -c Release
        
  docs:
    runs-on: ubuntu-latest

    steps:
      - uses: actions/checkout@v2.3.5

      - name: Vuepress
        run: |
          yarn install
          yarn docs:build<|MERGE_RESOLUTION|>--- conflicted
+++ resolved
@@ -7,13 +7,9 @@
     runs-on: windows-latest
 
     steps:
-<<<<<<< HEAD
+
       - uses: actions/checkout@v2.3.5
-      - uses: actions/setup-dotnet@v1.8.1
-=======
-      - uses: actions/checkout@v2.3.4
       - uses: actions/setup-dotnet@v1.8.2
->>>>>>> 78ac5fdc
         with:
           dotnet-version: '5.0'
           
